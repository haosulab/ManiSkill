--- conflicted
+++ resolved
@@ -214,12 +214,6 @@
 
     @drive_velocity_target.setter
     def drive_velocity_target(self, arg1: Array) -> None:
-<<<<<<< HEAD
-        print('before totensor', arg1)
-        arg1 = to_tensor(arg1)
-        print('after totensor', arg1)
-=======
->>>>>>> 5e5eabb8
         if physx.is_gpu_enabled():
             arg1 = to_tensor(arg1)
             raise NotImplementedError(
