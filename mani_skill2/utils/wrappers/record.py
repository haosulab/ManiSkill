--- conflicted
+++ resolved
@@ -101,11 +101,8 @@
         info_on_video=False,
         save_on_reset=True,
         clean_on_close=True,
-<<<<<<< HEAD
         record_reward=False,
-=======
         video_fps=20,
->>>>>>> 030e5ab9
     ):
         super().__init__(env)
 
