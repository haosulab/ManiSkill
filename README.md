--- conflicted
+++ resolved
@@ -1,5 +1,4 @@
 # ManiSkill
-<<<<<<< HEAD
 
 ![teaser](figures/teaser_v2.jpg)
 
@@ -19,34 +18,6 @@
 ManiSkill enables simple and importantly extremely fast workflows for studying a wide range of algorithms, including but not limited to 2D/3D vision-based reinforcement learning, imitation learning, sense-plan-act, etc.
 
 Please refer to our [documentation](https://maniskill.readthedocs.io/en/dev/) to learn more information from tutorials on building tasks to data collection. To quickly get started after installation check out https://maniskill.readthedocs.io/en/dev/user_guide/getting_started/quickstart.html.
-=======
-
-**ManiSkill 3 beta version releases soon. We strongly recommend new users to wait until that releases. To stay tuned you can star/watch this repository and/or join our [discord](https://discord.gg/x8yUZe5AdN) and/or follow our twitter https://twitter.com/HaoSuLabUCSD. For now you can read about the features below.**
-
-**Users looking for the original ManiSkill2 can find the commit for that codebase at https://github.com/haosulab/ManiSkill/tree/v0.5.3**
-
-
-
-
-![teaser](figures/teaser_v2.jpg)
-
-<!-- [![PyPI version](https://badge.fury.io/py/mani-skill.svg)](https://badge.fury.io/py/mani-skill) -->
-<!-- [![Open In Colab](https://colab.research.google.com/assets/colab-badge.svg)](https://colab.research.google.com/github/haosulab/ManiSkill/blob/main/examples/tutorials/1_quickstart.ipynb) -->
-[![Docs status](https://img.shields.io/badge/docs-passing-brightgreen.svg)](https://maniskill.readthedocs.io/en/latest/)
-[![Discord](https://img.shields.io/discord/996566046414753822?logo=discord)](https://discord.gg/x8yUZe5AdN)
-
-ManiSkill is a powerful unified framework for robot simulation and training powered by [SAPIEN](https://sapien.ucsd.edu/). The entire stack is as open-source as possible. Among its features, it includes
-- GPU parallelized visual data collection system. A policy can collect RGBD + Segmentation data at about 10,000+ FPS with a 4090 GPU, 10-100x faster compared to simulators like Isaac Sim.
-- Example tasks covering a wide range of different robot embodiments (quadruped, mobile manipulators, single-arm robots) as well as a wide range of different tasks (table-top, locomotion, scene-level manipulation)
-- GPU parallelized tasks, enabling incredibly fast synthetic data collection in simulation at the same or faster speed as other GPU sims like IsaacSim
-- GPU parallelized tasks support simulating diverse scenes where every parallel environment has a completely different scene/set of objects
-- Flexible task building API that abstracts away much of the complex GPU memory management code
-<!-- - Evaluate models trained on real-world data in simulation, no robot hardware needed -->
-
-ManiSkill plans to enable all kinds of workflows, including but not limited to 2D/3D vision-based reinforcement learning, imitation learning, sense-plan-act, etc. At the moment the repo contains just state/visual RL baselines, others are coming soon.
-<!-- 
-Please refer to our [documentation](https://maniskill.readthedocs.io/en/main/) to learn more information from tutorials on building tasks to data collection. To quickly get started after installation check out https://maniskill.readthedocs.io/en/latest/user_guide/getting_started/quickstart.html.
->>>>>>> 4cb96d1c
 
 
 Note previously there was previously a ManiSkill and ManiSkill2, we are rebranding it all to just ManiSkill and the python package versioning tells you which iteration (3.0.0 now means ManiSkill3)
@@ -70,18 +41,14 @@
 pip install --upgrade mani_skill
 # install a version of torch that is compatible with your system
 pip install torch torchvision torchaudio
-<<<<<<< HEAD
 # if you are on CUDA 11 you must also run
 pip install fast_kinematics==0.1.11
-=======
->>>>>>> 4cb96d1c
 ```
 
 You can also install the main `mani_skill` package from github/source:
 
 ```bash
 # GitHub
-<<<<<<< HEAD
 pip install --upgrade git+https://github.com/haosulab/ManiSkill.git@dev
 
 # Source
@@ -95,59 +62,25 @@
 
 ```bash
 # Run an episode (at most 50 steps) of "PickCube-v1" (a rigid-body environment) with random actions
-=======
-pip install --upgrade git+https://github.com/haosulab/ManiSkill.git
-
-# Source
-git clone https://github.com/haosulab/ManiSkill.git
-cd ManiSkill && pip install -e .
-
-# remember to install a version of torch that is compatible with your system
-pip install torch torchvision torchaudio
-```
-
----
-
-A GPU with the Vulkan driver installed is required to enable rendering in ManiSkill. See [these docs](https://maniskill.readthedocs.io/en/latest/user_guide/getting_started/installation.html#vulkan) for instructions to fix Vulkan related bugs. The rigid-body environments, powered by SAPIEN, are ready to use after installation. Test your installation:
-
-```bash
-# Run an episode of "PickCube-v1" (a rigid-body environment) with random actions
->>>>>>> 4cb96d1c
 # Or specify an environment by "-e ${ENV_ID}"
 python -m mani_skill.examples.demo_random_action
 ```
 
-<<<<<<< HEAD
 For a full list of example scripts you can run see [the docs](https://maniskill.readthedocs.io/en/dev/user_guide/demos/index.html).
 
 Some environments require **downloading assets**. You can download download task-specific assets by `python -m mani_skill.utils.download_asset ${ENV_ID}`. The assets will be downloaded to `~/maniskill/data` by default, and you can also use the environment variable `MS_ASSET_DIR` to specify this destination.
 
 Please refer to our [documentation](https://maniskill.readthedocs.io/en/dev) for details on all supported environments. The documentation also indicates which environments require downloading assets.
-=======
-For a full list of example scripts you can run see [the docs](https://maniskill.readthedocs.io/en/latest/user_guide/demos/index.html).
-
-Some environments require **downloading assets**. You can download download task-specific assets by `python -m mani_skill.utils.download_asset ${ENV_ID}`. The assets will be downloaded to `~/maniskill/data` by default, and you can also use the environment variable `MS_ASSET_DIR` to specify this destination.
-
-Please refer to our [documentation](https://maniskill.readthedocs.io/en/latest) for details on all supported environments. The documentation also indicates which environments require downloading assets.
->>>>>>> 4cb96d1c
 
 ---
 
 We further provide a docker image (`haosulab/mani-skill`) on [Docker Hub](https://hub.docker.com/repository/docker/haosulab/mani-skill/general) and its corresponding [Dockerfile](./docker/Dockerfile).
 
-<<<<<<< HEAD
 If you encounter any issues with installation, please see the [troubleshooting](https://maniskill.readthedocs.io/en/dev/user_guide/getting_started/installation.html) section for common fixes or submit an [issue](https://github.com/haosulab/ManiSkill/issues).
 
 ## Getting Started
 
 To quickly get started check out the quick start page on the docs: https://maniskill.readthedocs.io/en/dev/user_guide/getting_started/quickstart.html
-=======
-If you encounter any issues with installation, please see the [troubleshooting](https://maniskill.readthedocs.io/en/latest/user_guide/getting_started/installation.html) section for common fixes or submit an [issue](https://github.com/haosulab/ManiSkill/issues).
-
-## Getting Started
-
-To quickly get started check out the quick start page on the docs: https://maniskill.readthedocs.io/en/latest/user_guide/getting_started/quickstart.html
->>>>>>> 4cb96d1c
 
 ## License
 
