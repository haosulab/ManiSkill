--- conflicted
+++ resolved
@@ -1,9 +1,3 @@
-<<<<<<< HEAD
 /runs
 /videos
-/pretrained
-=======
-runs
-videos
-pretrained
->>>>>>> 5b83d181
+/pretrained