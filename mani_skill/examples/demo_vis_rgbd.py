import signal
import sys

from matplotlib import pyplot as plt

from mani_skill.utils import common
from mani_skill.utils import visualization
signal.signal(signal.SIGINT, signal.SIG_DFL) # allow ctrl+c

import argparse

import gymnasium as gym
import numpy as np

from mani_skill.envs.sapien_env import BaseEnv
from mani_skill.sensors.camera import Camera
def parse_args(args=None):
    parser = argparse.ArgumentParser()
    parser.add_argument("-e", "--env-id", type=str, default="PushCube-v1", help="The environment ID of the task you want to simulate")
    parser.add_argument("-o", "--obs-mode", type=str, default="rgbd", help="Can be rgb or rgbd")
    parser.add_argument("--shader", default="minimal", type=str, help="Change shader used for all cameras in the environment for rendering. Default is 'minimal' which is very fast. Can also be 'rt' for ray tracing and generating photo-realistic renders. Can also be 'rt-fast' for a faster but lower quality ray-traced renderer")
    parser.add_argument("--num-envs", type=int, default=1, help="Number of environments to run. Used for some basic testing and not visualized")
    parser.add_argument("--cam-width", type=int, help="Override the width of every camera in the environment")
    parser.add_argument("--cam-height", type=int, help="Override the height of every camera in the environment")
    parser.add_argument(
        "-s",
        "--seed",
        type=int,
        help="Seed the random actions and environment. Default is no seed",
    )
    args = parser.parse_args()
    return args

import matplotlib.pyplot as plt
import numpy as np





def main(args):
    if args.seed is not None:
        np.random.seed(args.seed)
    sensor_configs = dict()
    if args.cam_width:
        sensor_configs["width"] = args.cam_width
    if args.cam_height:
        sensor_configs["height"] = args.cam_height
    sensor_configs["shader_pack"] = args.shader
    env: BaseEnv = gym.make(
        args.env_id,
        obs_mode=args.obs_mode,
        num_envs=args.num_envs,
        sensor_configs=sensor_configs
    )

    obs, _ = env.reset(seed=args.seed)
    n_cams = 0
    for config in env.unwrapped._sensors.values():
        if isinstance(config, Camera):
            n_cams += 1
    print(f"Visualizing {n_cams} RGBD cameras")

    renderer = visualization.ImageRenderer()

    while True:
        action = env.action_space.sample()
        obs, reward, terminated, truncated, info = env.step(action)
        cam_num = 0
        rgbImgs=[]
        depthImgs=[]
        for cam in obs["sensor_data"].keys():
            if "rgb" in obs["sensor_data"][cam]:
                rgb = common.to_numpy(obs["sensor_data"][cam]["rgb"][0])
<<<<<<< HEAD
                depth = common.to_numpy(obs["sensor_data"][cam]["depth"][0]).astype(np.float32)
                depth = depth / (depth.max() - depth.min())
                rgbImgs.append(rgb)
                depth_rgb = np.zeros_like(rgb)
                depth_rgb[..., :] = depth*255
                depthImgs.append(depth_rgb)
=======
                imgs.append(rgb)
                if "depth" in obs["sensor_data"][cam]:
                    depth = common.to_numpy(obs["sensor_data"][cam]["depth"][0]).astype(np.float32)
                    depth = depth / (depth.max() - depth.min())
                    depth_rgb = np.zeros_like(rgb)
                    depth_rgb[..., :] = depth*255
                    imgs.append(depth_rgb)
>>>>>>> 22a0c8d9
                cam_num += 1

        imgs = rgbImgs + depthImgs
        img = visualization.tile_images(imgs, nrows=n_cams)
        renderer(img)

if __name__ == "__main__":
    main(parse_args())<|MERGE_RESOLUTION|>--- conflicted
+++ resolved
@@ -72,22 +72,13 @@
         for cam in obs["sensor_data"].keys():
             if "rgb" in obs["sensor_data"][cam]:
                 rgb = common.to_numpy(obs["sensor_data"][cam]["rgb"][0])
-<<<<<<< HEAD
                 depth = common.to_numpy(obs["sensor_data"][cam]["depth"][0]).astype(np.float32)
                 depth = depth / (depth.max() - depth.min())
                 rgbImgs.append(rgb)
                 depth_rgb = np.zeros_like(rgb)
                 depth_rgb[..., :] = depth*255
                 depthImgs.append(depth_rgb)
-=======
-                imgs.append(rgb)
-                if "depth" in obs["sensor_data"][cam]:
-                    depth = common.to_numpy(obs["sensor_data"][cam]["depth"][0]).astype(np.float32)
-                    depth = depth / (depth.max() - depth.min())
-                    depth_rgb = np.zeros_like(rgb)
-                    depth_rgb[..., :] = depth*255
-                    imgs.append(depth_rgb)
->>>>>>> 22a0c8d9
+
                 cam_num += 1
 
         imgs = rgbImgs + depthImgs
