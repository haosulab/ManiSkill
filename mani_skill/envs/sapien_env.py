import copy
import gc
import os
from collections import OrderedDict
from functools import cached_property
from typing import Any, Dict, List, Sequence, Tuple, Union

import dacite
import gymnasium as gym
import numpy as np
import sapien
import sapien.physx as physx
import sapien.render
import sapien.utils.viewer.control_window
import torch
from gymnasium.vector.utils import batch_space
from sapien.utils import Viewer

from mani_skill import logger
from mani_skill.agents import REGISTERED_AGENTS
from mani_skill.agents.base_agent import BaseAgent
from mani_skill.agents.multi_agent import MultiAgent
from mani_skill.envs.scene import ManiSkillScene
from mani_skill.envs.utils.observations import (
    sensor_data_to_pointcloud,
    sensor_data_to_rgbd,
)
from mani_skill.sensors.base_sensor import BaseSensor, BaseSensorConfig
from mani_skill.sensors.camera import (
    Camera,
    CameraConfig,
    parse_camera_cfgs,
    update_camera_cfgs_from_dict,
)
from mani_skill.sensors.depth_camera import StereoDepthCamera, StereoDepthCameraConfig
from mani_skill.utils import common, gym_utils, sapien_utils
from mani_skill.utils.structs import Actor, Articulation
from mani_skill.utils.structs.types import Array, SimConfig
from mani_skill.utils.visualization.misc import observations_to_images, tile_images


class BaseEnv(gym.Env):
    """Superclass for ManiSkill environments.

    Args:
        num_envs: number of parallel environments to run. By default this is 1, which means a CPU simulation is used. If greater than 1,
            then we initialize the GPU simulation setup. Note that not all environments are faster when simulated on the GPU due to limitations of
            GPU simulations. For example, environments with many moving objects are better simulated by parallelizing across CPUs.

        gpu_sim_backend: The GPU simulation backend to use (only used if the given num_envs argument is > 1). This affects the type of tensor
            returned by the environment for e.g. observations and rewards. Can be "torch" or "jax". Default is "torch"

        obs_mode: observation mode to be used. Must be one of ("state", "state_dict", "none", "sensor_data", "rgb", "rgbd", "pointcloud")

        reward_mode: reward mode to use. Must be one of ("normalized_dense", "dense", "sparse", "none"). With "none" the reward returned is always 0

        control_mode: control mode of the agent.
            "*" represents all registered controllers, and the action space will be a dict.

        render_mode: render mode registered in @SUPPORTED_RENDER_MODES.

        shader_dir (str): shader directory. Defaults to "default".
            "default", "rt", "rt-fast" are built-in options with SAPIEN. Other options are user-defined. "rt" means ray-tracing which results
            in more photorealistic renders but is slow, "rt-fast" is a lower quality but faster version of "rt".

        enable_shadow (bool): whether to enable shadow for lights. Defaults to False.

        sensor_cfgs (dict): configurations of sensors. See notes for more details.

        human_render_camera_cfgs (dict): configurations of human rendering cameras. Similar usage as @sensor_cfgs.

        robot_uids (Union[str, BaseAgent, List[Union[str, BaseAgent]]]): List of robots to instantiate and control in the environment.

        sim_cfg (Union[SimConfig, dict]): Configurations for simulation if used that override the environment defaults. If given
            a dictionary, it can just override specific attributes e.g. `sim_cfg=dict(scene_cfg=dict(solver_iterations=25))`. If
            passing in a SimConfig object, while typed, will override every attribute including the task defaults. Some environments
            define their own recommended default sim configurations via the `self._default_sim_cfg` attribute that generally should not be
            completely overriden. For a full detail/explanation of what is in the sim config see the type hints / go to the source
            https://github.com/haosulab/ManiSkill2/blob/main/mani_skill/utils/structs/types.py

        reconfiguration_freq (int): How frequently to call reconfigure when environment is reset via `self.reset(...)`
            Generally for most users who are not building tasks this does not need to be changed. The default is 0, which means
            the environment reconfigures upon creation, and never again.

        sim_backend (str): By default this is "auto". If sim_backend is "auto", then if num_envs == 1, we use the gpu sim backend, otherwise
            we use the cpu sim backend. Can also be "cpu" or "gpu" to force usage of a particular sim backend. Note that if this is "cpu", num_envs
            can only be equal to 1.

    Note:
        `sensor_cfgs` is used to update environement-specific sensor configurations.
        If the key is one of sensor names (e.g. a camera), the value will be applied to the corresponding sensor.
        Otherwise, the value will be applied to all sensors (but overridden by sensor-specific values).
    """

    # fmt: off
    SUPPORTED_ROBOTS: List[Union[str, Tuple[str]]] = None
    """Override this to enforce which robots or tuples of robots together are supported in the task. During env creation,
    setting robot_uids auto loads all desired robots into the scene, but not all tasks are designed to support some robot setups"""
    SUPPORTED_OBS_MODES = ("state", "state_dict", "none", "sensor_data", "rgb", "rgbd", "pointcloud")
    SUPPORTED_REWARD_MODES = ("normalized_dense", "dense", "sparse", "none")
    SUPPORTED_RENDER_MODES = ("human", "rgb_array", "sensors")
    """The supported render modes. Human opens up a GUI viewer. rgb_array returns an rgb array showing the current environment state.
    sensors returns an rgb array but only showing all data collected by sensors as images put together"""

    metadata = {"render_modes": SUPPORTED_RENDER_MODES}

    physx_system: Union[physx.PhysxCpuSystem, physx.PhysxGpuSystem] = None

    _scene: ManiSkillScene = None
    """the main scene, which manages all sub scenes. In CPU simulation there is only one sub-scene"""

    agent: BaseAgent

    _sensors: Dict[str, BaseSensor]
    """all sensors configured in this environment"""
    _all_sensor_configs_parsed: Dict[str, BaseSensorConfig]
    """all sensor configurations parsed from self._sensor_configs and agent._sensor_configs"""
    _agent_sensor_configs_parsed: Dict[str, BaseSensorConfig]
    """all agent sensor configs parsed from agent._sensor_configs"""
    _human_render_cameras: Dict[str, Camera]
    """cameras used for rendering the current environment retrievable via `env.render_rgb_array()`. These are not used to generate observations"""
    _human_render_camera_configs: Dict[str, CameraConfig]
    """all camera configurations for cameras used for human render"""
    _human_render_camera_configs_parsed: Dict[str, CameraConfig]
    """all camera configurations parsed from self._human_render_camera_configs"""

    _hidden_objects: List[Union[Actor, Articulation]] = []
    """list of objects that are hidden during rendering when generating visual observations / running render_cameras()"""

    _main_rng: np.random.RandomState = None
    """main rng generator that generates episode seed sequences. For internal use only"""

    _episode_rng: np.random.RandomState = None
    """the numpy RNG that you can use to generate random numpy data"""

    def __init__(
        self,
        num_envs: int = 1,
        obs_mode: str = None,
        reward_mode: str = None,
        control_mode: str = None,
        render_mode: str = None,
        shader_dir: str = "default",
        enable_shadow: bool = False,
        sensor_cfgs: dict = None,
        human_render_camera_cfgs: dict = None,
        robot_uids: Union[str, BaseAgent, List[Union[str, BaseAgent]]] = None,
        sim_cfg: Union[SimConfig, dict] = dict(),
        reconfiguration_freq: int = 0,
        sim_backend: str = "auto",
    ):
        self.num_envs = num_envs
        self.reconfiguration_freq = reconfiguration_freq
        self._reconfig_counter = 0
        self._custom_sensor_configs = sensor_cfgs
        self._custom_human_render_camera_configs = human_render_camera_cfgs
        self.robot_uids = robot_uids
        if self.SUPPORTED_ROBOTS is not None:
            assert robot_uids in self.SUPPORTED_ROBOTS
        if num_envs > 1 or sim_backend == "gpu":
            if not physx.is_gpu_enabled():
                physx.enable_gpu()
            self.device = torch.device(
                "cuda"
            )  # TODO (stao): fix this for multi process support
        else:
            self.device = torch.device("cpu")

        # raise a number of nicer errors
        if sim_backend == "cpu" and num_envs > 1:
            raise RuntimeError("""Cannot set the sim backend to 'cpu' and have multiple environments.
            If you want to do CPU sim backends and have environment vectorization you must use multi-processing across CPUs.
            This can be done via the gymnasium's AsyncVectorEnv API""")
        if "rt" == shader_dir[:2]:
            if obs_mode in ["sensor_data", "rgb", "rgbd", "pointcloud"]:
                raise RuntimeError("""Currently you cannot use ray-tracing while running simulation with visual observation modes. You may still use
                env.render_rgb_array() or the RecordEpisode wrapper to save videos of ray-traced results""")
            if num_envs > 1:
                raise RuntimeError("""Currently you cannot run ray-tracing on more than one environment in a single process""")

        # TODO (stao): move the merge code / handling union typed arguments outside here so classes inheriting BaseEnv only get
        # the already parsed sim config argument
        if isinstance(sim_cfg, SimConfig):
            sim_cfg = sim_cfg.dict()
        merged_gpu_sim_cfg = self._default_sim_cfg.dict()
        common.dict_merge(merged_gpu_sim_cfg, sim_cfg)
        self.sim_cfg = dacite.from_dict(data_class=SimConfig, data=merged_gpu_sim_cfg, config=dacite.Config(strict=True))
        """the final sim config after merging user overrides with the environment default"""
        physx.set_gpu_memory_config(**self.sim_cfg.gpu_memory_cfg.dict())
        self.shader_dir = shader_dir
        if self.shader_dir == "default":
            sapien.render.set_camera_shader_dir("minimal")
            sapien.render.set_picture_format("Color", "r8g8b8a8unorm")
            sapien.render.set_picture_format("ColorRaw", "r8g8b8a8unorm")
            sapien.render.set_picture_format("PositionSegmentation", "r16g16b16a16sint")
        elif self.shader_dir == "rt":
            sapien.render.set_camera_shader_dir("rt")
            sapien.render.set_viewer_shader_dir("rt")
            sapien.render.set_ray_tracing_samples_per_pixel(32)
            sapien.render.set_ray_tracing_path_depth(16)
            sapien.render.set_ray_tracing_denoiser(
                "optix"
            )  # TODO "optix or oidn?" previous value was just True
        elif self.shader_dir == "rt-fast":
            sapien.render.set_camera_shader_dir("rt")
            sapien.render.set_viewer_shader_dir("rt")
            sapien.render.set_ray_tracing_samples_per_pixel(2)
            sapien.render.set_ray_tracing_path_depth(1)
            sapien.render.set_ray_tracing_denoiser("optix")
        elif self.shader_dir == "rt-med":
            sapien.render.set_camera_shader_dir("rt")
            sapien.render.set_viewer_shader_dir("rt")
            sapien.render.set_ray_tracing_samples_per_pixel(4)
            sapien.render.set_ray_tracing_path_depth(3)
            sapien.render.set_ray_tracing_denoiser("optix")
        sapien.render.set_log_level(os.getenv("MS_RENDERER_LOG_LEVEL", "warn"))

        # Set simulation and control frequency
        self._sim_freq = self.sim_cfg.sim_freq
        self._control_freq = self.sim_cfg.control_freq
        if self._sim_freq % self._control_freq != 0:
            logger.warn(
                f"sim_freq({self._sim_freq}) is not divisible by control_freq({self._control_freq}).",
            )
        self._sim_steps_per_control = self._sim_freq // self._control_freq

        # Observation mode
        if obs_mode is None:
            obs_mode = self.SUPPORTED_OBS_MODES[0]
        if obs_mode not in self.SUPPORTED_OBS_MODES:
            raise NotImplementedError("Unsupported obs mode: {}".format(obs_mode))
        self._obs_mode = obs_mode

        # Reward mode
        if reward_mode is None:
            reward_mode = self.SUPPORTED_REWARD_MODES[0]
        if reward_mode not in self.SUPPORTED_REWARD_MODES:
            raise NotImplementedError("Unsupported reward mode: {}".format(reward_mode))
        self._reward_mode = reward_mode

        # Control mode
        self._control_mode = control_mode
        # TODO(jigu): Support dict action space
        if control_mode == "*":
            raise NotImplementedError("Multiple controllers are not supported yet.")

        # Render mode
        self.render_mode = render_mode
        self._viewer = None

        # Lighting
        self.enable_shadow = enable_shadow

        # Use a fixed (main) seed to enhance determinism
        self._main_seed = None
        self._set_main_rng(2022)
        self._elapsed_steps = (
            torch.zeros(self.num_envs, device=self.device, dtype=torch.int32)
            if physx.is_gpu_enabled()
            else 0
        )
        obs, _ = self.reset(seed=2022, options=dict(reconfigure=True))
        self._init_raw_obs = common.to_cpu_tensor(obs)
        """the raw observation returned by the env.reset (a cpu torch tensor/dict of tensors). Useful for future observation wrappers to use to auto generate observation spaces"""
        if physx.is_gpu_enabled():
            obs = common.to_numpy(obs)
        self._init_raw_obs = obs.copy()
        """the raw observation returned by the env.reset. Useful for future observation wrappers to use to auto generate observation spaces"""
        self._init_raw_state = common.to_numpy(self.get_state_dict())
        """the initial raw state returned by env.get_state. Useful for reconstructing state dictionaries from flattened state vectors"""

        self.action_space = self.agent.action_space
        self.single_action_space = self.agent.single_action_space
        self._orig_single_action_space = copy.deepcopy(self.single_action_space)
        # initialize the cached properties
        self.single_observation_space
        self.observation_space

    def _update_obs_space(self, obs: Any):
        """call this function if you modify the observations returned by env.step and env.reset via an observation wrapper. The given observation must be a numpy array"""
        self._init_raw_obs = obs
        del self.single_observation_space
        del self.observation_space
        self.single_observation_space
        self.observation_space

    @cached_property
    def single_observation_space(self):
<<<<<<< HEAD
        if self.num_envs > 1:
            return gym_utils.convert_observation_to_space(common.to_numpy(self._init_raw_obs), unbatched=True)
=======
        if physx.is_gpu_enabled():
            return gym_utils.convert_observation_to_space(self._init_raw_obs, unbatched=True)
>>>>>>> 09a7dc1b
        else:
            return gym_utils.convert_observation_to_space(common.to_numpy(self._init_raw_obs))

    @cached_property
    def observation_space(self):
        if physx.is_gpu_enabled():
            return batch_space(self.single_observation_space, n=self.num_envs)
        else:
            return self.single_observation_space

    @property
    def _default_sim_cfg(self):
        return SimConfig()
    def _load_agent(self, options: dict):
        agents = []
        robot_uids = self.robot_uids
        if robot_uids is not None:
            if not isinstance(robot_uids, tuple):
                robot_uids = [robot_uids]
            for i, robot_uid in enumerate(robot_uids):
                if isinstance(robot_uid, type(BaseAgent)):
                    agent_cls = robot_uid
                else:
                    if robot_uid not in REGISTERED_AGENTS:
                        raise RuntimeError(
                            f"Agent {robot_uid} not found in the dict of registered agents. If the id is not a typo then make sure to apply the @register_agent() decorator."
                        )
                    agent_cls = REGISTERED_AGENTS[robot_uid].agent_cls
                agent: BaseAgent = agent_cls(
                    self._scene,
                    self._control_freq,
                    self._control_mode,
                    agent_idx=i if len(robot_uids) > 1 else None,
                )
                agents.append(agent)
        if len(agents) == 1:
            self.agent = agents[0]
        else:
            self.agent = MultiAgent(agents)
        # TODO (stao): do we stil need this?
        # set_articulation_render_material(self.agent.robot, specular=0.9, roughness=0.3)
    @property
    def _sensor_configs(
        self,
    ) -> Union[
        BaseSensorConfig, Sequence[BaseSensorConfig], Dict[str, BaseSensorConfig]
    ]:
        """Add (non-agent) sensors to the environment by returning sensor configurations"""
        return []
    @property
    def _human_render_camera_configs(
        self,
    ) -> Union[
        BaseSensorConfig, Sequence[BaseSensorConfig], Dict[str, BaseSensorConfig]
    ]:
        """Add cameras for rendering when using render_mode='rgb_array' """
        return []

    @property
    def sim_freq(self):
        return self._sim_freq

    @property
    def control_freq(self):
        return self._control_freq

    @property
    def sim_timestep(self):
        return 1.0 / self._sim_freq

    @property
    def control_timestep(self):
        return 1.0 / self._control_freq

    @property
    def control_mode(self):
        return self.agent.control_mode

    @property
    def elapsed_steps(self):
        return self._elapsed_steps

    # ---------------------------------------------------------------------------- #
    # Observation
    # ---------------------------------------------------------------------------- #
    @property
    def obs_mode(self):
        return self._obs_mode

    def get_obs(self, info: Dict = None):
        """
        Return the current observation of the environment. User may call this directly to get the current observation
        as opposed to taking a step with actions in the environment.

        Note that some tasks use info of the current environment state to populate the observations to avoid having to
        compute slow operations twice. For example a state based observation may wish to include a boolean indicating
        if a robot is grasping an object. Computing this boolean correctly is slow, so it is preferable to generate that
        data in the info object by overriding the `self.evaluate` function.

        Args:
            info (Dict): The info object of the environment. Generally should always be the result of `self.get_info()`.
                If this is None (the default), this function will call `self.get_info()` itself
        """
        if info is None:
            info = self.get_info()
        if self._obs_mode == "none":
            # Some cases do not need observations, e.g., MPC
            return dict()
        elif self._obs_mode == "state":
            state_dict = self._get_obs_state_dict(info)
            obs = common.flatten_state_dict(state_dict, use_torch=True, device=self.device)
        elif self._obs_mode == "state_dict":
            obs = self._get_obs_state_dict(info)
        elif self._obs_mode in ["sensor_data", "rgbd", "rgb", "pointcloud"]:
            obs = self._get_obs_with_sensor_data(info)
            if self._obs_mode == "rgbd":
                obs = sensor_data_to_rgbd(obs, self._sensors, rgb=True, depth=True, segmentation=True)
            elif self._obs_mode == "rgb":
                # NOTE (stao): this obs mode is merely a convenience, it does not make simulation run noticebally faster
                obs = sensor_data_to_rgbd(obs, self._sensors, rgb=True, depth=False, segmentation=True)
            elif self.obs_mode == "pointcloud":
                obs = sensor_data_to_pointcloud(obs, self._sensors)
        else:
            raise NotImplementedError(self._obs_mode)
        return obs

    def _get_obs_state_dict(self, info: Dict):
        """Get (ground-truth) state-based observations."""
        return OrderedDict(
            agent=self._get_obs_agent(),
            extra=self._get_obs_extra(info),
        )

    def _get_obs_agent(self):
        """Get observations from the agent's sensors, e.g., proprioceptive sensors."""
        return self.agent.get_proprioception()

    def _get_obs_extra(self, info: Dict):
        """Get task-relevant extra observations."""
        return OrderedDict()

    def capture_sensor_data(self):
        """Capture data from all sensors (non-blocking)"""
        for sensor in self._sensors.values():
            sensor.capture()

    def get_sensor_obs(self) -> Dict[str, Dict[str, torch.Tensor]]:
        """Get raw sensor data for use as observations."""
        sensor_data = dict()
        for name, sensor in self._sensors.items():
            sensor_data[name] = sensor.get_obs()
        return sensor_data

    def get_sensor_images(self) -> Dict[str, Dict[str, torch.Tensor]]:
        """Get raw sensor data as images for visualization purposes."""
        sensor_data = OrderedDict()
        for name, sensor in self._sensors.items():
            sensor_data[name] = sensor.get_images()
        return sensor_data

    def get_sensor_params(self) -> Dict[str, Dict[str, torch.Tensor]]:
        """Get all sensor parameters."""
        params = OrderedDict()
        for name, sensor in self._sensors.items():
            params[name] = sensor.get_params()
        return params

    def _get_obs_with_sensor_data(self, info: Dict) -> OrderedDict:
        for obj in self._hidden_objects:
            obj.hide_visual()
        self._scene.update_render()
        self.capture_sensor_data()
        return OrderedDict(
            agent=self._get_obs_agent(),
            extra=self._get_obs_extra(info),
            sensor_param=self.get_sensor_params(),
            sensor_data=self.get_sensor_obs(),
        )

    @property
    def robot_link_ids(self):
        """Get link ids for the robot. This is used for segmentation observations."""
        return self.agent.robot_link_ids

    # -------------------------------------------------------------------------- #
    # Reward mode
    # -------------------------------------------------------------------------- #
    @property
    def reward_mode(self):
        return self._reward_mode

    def get_reward(self, obs: Any, action: torch.Tensor, info: Dict):
        if self._reward_mode == "sparse":
            reward = self.compute_sparse_reward(obs=obs, action=action, info=info)
        elif self._reward_mode == "dense":
            reward = self.compute_dense_reward(obs=obs, action=action, info=info)
        elif self._reward_mode == "normalized_dense":
            reward = self.compute_normalized_dense_reward(
                obs=obs, action=action, info=info
            )
        elif self._reward_mode == "none":
            reward = 0
            if physx.is_gpu_enabled():
                reward = torch.zeros((self.num_envs, ), dtype=torch.float, device=self.device)
        else:
            raise NotImplementedError(self._reward_mode)
        return reward

    def compute_sparse_reward(self, obs: Any, action: torch.Tensor, info: Dict):
        """
        Computes the sparse reward. By default this function tries to use the success/fail information in
        returned by the evaluate function and gives +1 if success, -1 if fail, 0 otherwise"""
        if "success" in info:
            if "fail" in info:
                if isinstance(info["success"], torch.Tensor):
                    reward = info["success"].to(torch.float) - info["fail"].to(torch.float)
                else:
                    reward = info["success"] - info["fail"]
            else:
                reward = info["success"]
        else:
            if "fail" in info:
                reward = -info["fail"]
            else:
                reward = torch.zeros(self.num_envs, dtype=torch.float, device=self.device)

    def compute_dense_reward(self, obs: Any, action: torch.Tensor, info: Dict):
        raise NotImplementedError()

    def compute_normalized_dense_reward(
        self, obs: Any, action: torch.Tensor, info: Dict
    ):
        raise NotImplementedError()

    # -------------------------------------------------------------------------- #
    # Reconfigure
    # -------------------------------------------------------------------------- #
    def _reconfigure(self, options = dict()):
        """Reconfigure the simulation scene instance.
        This function clears the previous scene and creates a new one.

        Note this function is not always called when an environment is reset, and
        should only be used if any agents, assets, sensors, lighting need to change
        to save compute time.

        Tasks like PegInsertionSide and TurnFaucet will call this each time as the peg
        shape changes each time and the faucet model changes each time respectively.
        """

        self._clear()
        # load everything into the scene first before initializing anything
        self._setup_scene()
        self._load_agent(options)
        self._load_scene(options)

        self._load_lighting(options)

        if physx.is_gpu_enabled():
            self._scene._setup_gpu()
            self._scene._gpu_fetch_all()
        # for GPU sim, we have to setup sensors after we call setup gpu in order to enable loading mounted sensors as they depend on GPU buffer data
        self._setup_sensors(options)
        if self._viewer is not None:
            self._setup_viewer()
        self._reconfig_counter = self.reconfiguration_freq

        # delete various cached properties and reinitialize
        # TODO (stao): The code is 3 lines because you have to initialize it once somewhere...
        self.segmentation_id_map
        del self.segmentation_id_map
        self.segmentation_id_map

    def _after_reconfigure(self, options):
        """Add code here that should run immediately after self._reconfigure is called. The torch RNG context is still active so RNG is still
        seeded here by self._episode_seed. This is useful if you need to run something that only happens after reconfiguration but need the
        GPU initialized so that you can check e.g. collisons, poses etc."""

    def _load_scene(self, options: dict):
        """Loads all objects like actors and articulations into the scene. Called by `self._reconfigure`. Given options argument
        is the same options dictionary passed to the self.reset function"""

    # TODO (stao): refactor this into sensor API
    def _setup_sensors(self, options: dict):
        """Setup sensor configurations and the sensor objects in the scene. Called by `self._reconfigure`"""

        # First create all the configurations
        self._all_sensor_configs_parsed = OrderedDict()

        # Add task/external sensors
        self._all_sensor_configs_parsed.update(parse_camera_cfgs(self._sensor_configs))

        # Add agent sensors
        self._agent_sensor_configs_parsed = OrderedDict()
        self._agent_sensor_configs_parsed = parse_camera_cfgs(self.agent._sensor_configs)
        self._all_sensor_configs_parsed.update(self._agent_sensor_configs_parsed)

        # Add human render camera configs
        self._human_render_camera_configs_parsed = parse_camera_cfgs(
            self._human_render_camera_configs
        )

        # Override camera configurations with user supplied configurations
        if self._custom_sensor_configs is not None:
            update_camera_cfgs_from_dict(
                self._all_sensor_configs_parsed, self._custom_sensor_configs
            )
        if self._custom_human_render_camera_configs is not None:
            update_camera_cfgs_from_dict(
                self._human_render_camera_configs_parsed,
                self._custom_human_render_camera_configs,
            )

        # Now we instantiate the actual sensor objects
        self._sensors = OrderedDict()

        for uid, sensor_cfg in self._all_sensor_configs_parsed.items():
            if uid in self._agent_sensor_configs_parsed:
                articulation = self.agent.robot
            else:
                articulation = None
            if isinstance(sensor_cfg, StereoDepthCameraConfig):
                sensor_cls = StereoDepthCamera
            elif isinstance(sensor_cfg, CameraConfig):
                sensor_cls = Camera
            self._sensors[uid] = sensor_cls(
                sensor_cfg,
                self._scene,
                articulation=articulation,
            )

        # Cameras for rendering only
        self._human_render_cameras = OrderedDict()
        for uid, camera_cfg in self._human_render_camera_configs_parsed.items():
            self._human_render_cameras[uid] = Camera(
                camera_cfg,
                self._scene,
            )

        self._scene.sensors = self._sensors
        self._scene.human_render_cameras = self._human_render_cameras

    def _load_lighting(self, options: dict):
        """Loads lighting into the scene. Called by `self._reconfigure`. If not overriden will set some simple default lighting"""

        shadow = self.enable_shadow
        self._scene.set_ambient_light([0.3, 0.3, 0.3])
        # Only the first of directional lights can have shadow
        self._scene.add_directional_light(
            [1, 1, -1], [1, 1, 1], shadow=shadow, shadow_scale=5, shadow_map_size=2048
        )
        self._scene.add_directional_light([0, 0, -1], [1, 1, 1])

    # -------------------------------------------------------------------------- #
    # Reset
    # -------------------------------------------------------------------------- #
    def reset(self, seed=None, options=None):
        """
        Reset the ManiSkill environment. If options["env_idx"] is given, will only reset the selected parallel environments. If
        options["reconfigure"] is True, will call self._reconfigure() which deletes the entire physx scene and reconstructs everything.
        Users building custom tasks generally do not need to override this function.

        Returns the first observation and a info dictionary. The info dictionary is of type
        ```
        {
            "reconfigure": bool (True if the environment reconfigured. False otherwise)
        }



        Note that ManiSkill always holds two RNG states, a main RNG, and an episode RNG. The main RNG is used purely to sample an episode seed which
        helps with reproducibility of episodes and is for internal use only. The episode RNG is used by the environment/task itself to
        e.g. randomize object positions, randomize assets etc. Episode RNG is accessible by using torch.rand (recommended) which is seeded with a
        RNG context or the numpy alternative via `self._episode_rng`

        Upon environment creation via gym.make, the main RNG is set with a fixed seed of 2022.
        During each reset call, if seed is None, main RNG is unchanged and an episode seed is sampled from the main RNG to create the episode RNG.
        If seed is not None, main RNG is set to that seed and the episode seed is also set to that seed. This design means the main RNG determines
        the episode RNG deterministically.

        """
        if options is None:
            options = dict()

        self._set_main_rng(seed)
        # we first set the first episode seed to allow environments to use it to reconfigure the environment with a seed
        self._set_episode_rng(seed)

        reconfigure = options.get("reconfigure", False)
        reconfigure = reconfigure or (
            self._reconfig_counter == 0 and self.reconfiguration_freq != 0
        )
        if reconfigure:
            with torch.random.fork_rng():
                torch.manual_seed(seed=self._episode_seed)
                self._reconfigure(options)
                self._after_reconfigure(options)

        # TODO (stao): Reconfiguration when there is partial reset might not make sense and certainly broken here now.
        # Solution to resolve that would be to ensure tasks that do reconfigure more than once are single-env only / cpu sim only
        # or disable partial reset features explicitly for tasks that have a reconfiguration frequency
        if "env_idx" in options:
            env_idx = options["env_idx"]
            self._scene._reset_mask = torch.zeros(
                self.num_envs, dtype=bool, device=self.device
            )
            self._scene._reset_mask[env_idx] = True
        else:
            env_idx = torch.arange(0, self.num_envs, device=self.device)
            self._scene._reset_mask = torch.ones(
                self.num_envs, dtype=bool, device=self.device
            )
        if physx.is_gpu_enabled():
            self._elapsed_steps[env_idx] = 0
        else:
            self._elapsed_steps = 0

        self._clear_sim_state()
        if self.reconfiguration_freq != 0:
            self._reconfig_counter -= 1
        # Set the episode rng again after reconfiguration to guarantee seed reproducibility
        self._set_episode_rng(self._episode_seed)
        self.agent.reset()
        with torch.random.fork_rng():
            torch.manual_seed(self._episode_seed)
            self._initialize_episode(env_idx, options)
        # reset the reset mask back to all ones so any internal code in maniskill can continue to manipulate all scenes at once as usual
        self._scene._reset_mask = torch.ones(
            self.num_envs, dtype=bool, device=self.device
        )
        if physx.is_gpu_enabled():
            # ensure all updates to object poses and configurations are applied on GPU after task initialization
            self._scene._gpu_apply_all()
            self._scene.px.gpu_update_articulation_kinematics()
            self._scene._gpu_fetch_all()
        obs = self.get_obs()
        if not physx.is_gpu_enabled():
            obs = common.to_numpy(common.unbatch(obs))
            self._elapsed_steps = 0
        return obs, dict(reconfigure=reconfigure)

    def _set_main_rng(self, seed):
        """Set the main random generator which is only used to set the seed of the episode RNG to improve reproducibility.

        Note that while _set_main_rng and _set_episode_rng are setting a seed and numpy random state, when using GPU sim
        parallelization it is highly recommended to use torch random functions as they will make things run faster. The use
        of torch random functions when building tasks in ManiSkill are automatically seeded via `torch.random.fork`
        """
        if seed is None:
            if self._main_seed is not None:
                return
            seed = np.random.RandomState().randint(2**32)
        self._main_seed = seed
        self._main_rng = np.random.RandomState(self._main_seed)

    def _set_episode_rng(self, seed):
        """Set the random generator for current episode."""
        if seed is None:
            self._episode_seed = self._main_rng.randint(2**32)
        else:
            self._episode_seed = seed
        self._episode_rng = np.random.RandomState(self._episode_seed)

    def _initialize_episode(self, env_idx: torch.Tensor, options: dict):
        """Initialize the episode, e.g., poses of actors and articulations, as well as task relevant data like randomizing
        goal positions
        """

    def _clear_sim_state(self):
        """Clear simulation state (velocities)"""
        for actor in self._scene.actors.values():
            if actor.px_body_type == "static":
                continue
            actor.set_linear_velocity([0, 0, 0])
            actor.set_angular_velocity([0, 0, 0])
        for articulation in self._scene.articulations.values():
            articulation.set_qvel(np.zeros(articulation.max_dof))
            articulation.set_root_linear_velocity([0, 0, 0])
            articulation.set_root_angular_velocity([0, 0, 0])
        if physx.is_gpu_enabled():
            self._scene._gpu_apply_all()
            self._scene._gpu_fetch_all()
            # TODO (stao): This may be an unnecessary fetch and apply.

    # -------------------------------------------------------------------------- #
    # Step
    # -------------------------------------------------------------------------- #

    def step(self, action: Union[None, np.ndarray, torch.Tensor, Dict]):
        action = self.step_action(action)
        self._elapsed_steps += 1
        info = self.get_info()
        obs = self.get_obs(info)
        reward = self.get_reward(obs=obs, action=action, info=info)
        if "success" in info:

            if "fail" in info:
                terminated = torch.logical_or(info["success"], info["fail"])
            else:
                terminated = info["success"].clone()
        else:
            if "fail" in info:
                terminated = info["fail"].clone()
            else:
                terminated = torch.zeros(self.num_envs, dtype=bool, device=self.device)

        if physx.is_gpu_enabled():
            return (
                obs,
                reward,
                terminated,
                torch.zeros(self.num_envs, dtype=bool, device=self.device),
                info,
            )
        else:
            # On CPU sim mode, we always return numpy / python primitives without any batching.
            return common.unbatch(
                common.to_numpy(obs),
                common.to_numpy(reward),
                common.to_numpy(terminated),
                False,
                common.to_numpy(info),
            )

    def step_action(
        self, action: Union[None, np.ndarray, torch.Tensor, Dict]
    ) -> Union[None, torch.Tensor]:
        set_action = False
        action_is_unbatched = False
        if action is None:  # simulation without action
            pass
        elif isinstance(action, np.ndarray) or isinstance(action, torch.Tensor):
            action = common.to_tensor(action)
            if action.shape == self._orig_single_action_space.shape:
                action_is_unbatched = True
            set_action = True
        elif isinstance(action, dict):
            if "control_mode" in action:
                if action["control_mode"] != self.agent.control_mode:
                    self.agent.set_control_mode(action["control_mode"])
                    self.agent.controller.reset()
                action = common.to_tensor(action["action"])
            else:
                assert isinstance(
                    self.agent, MultiAgent
                ), "Received a dictionary for an action but there are not multiple robots in the environment"
                # assume this is a multi-agent action
                action = common.to_tensor(action)
                for k, a in action.items():
                    if a.shape == self._orig_single_action_space[k].shape:
                        action_is_unbatched = True
                        break
            set_action = True
        else:
            raise TypeError(type(action))

        if set_action:
            if self.num_envs == 1 and action_is_unbatched:
                action = common.batch(action)
            self.agent.set_action(action)
            if physx.is_gpu_enabled():
                self._scene.px.gpu_apply_articulation_target_position()
                self._scene.px.gpu_apply_articulation_target_velocity()
        self._before_control_step()
        for _ in range(self._sim_steps_per_control):
            self.agent.before_simulation_step()
            self._before_simulation_step()
            self._scene.step()
            self._after_simulation_step()
        self._after_control_step()
        if physx.is_gpu_enabled():
            self._scene._gpu_fetch_all()
        return action

    def evaluate(self) -> dict:
        """
        Evaluate whether the environment is currently in a success state by returning a dictionary with a "success" key or
        a failure state via a "fail" key

        This function may also return additional data that has been computed (e.g. is the robot grasping some object) that may be
        reused when generating observations and rewards.

        By default if not overriden this function returns an empty dictionary
        """
        return dict()

    def get_info(self):
        """
        Get info about the current environment state, include elapsed steps and evaluation information
        """
        info = dict(
            elapsed_steps=self.elapsed_steps
            if not physx.is_gpu_enabled()
            else self._elapsed_steps.clone()
        )
        info.update(self.evaluate())
        return info

    def _before_control_step(self):
        """Code that runs before each action has been taken.
        On GPU simulation this is called before observations are fetched from the GPU buffers."""
    def _after_control_step(self):
        """Code that runs after each action has been taken.
        On GPU simulation this is called right before observations are fetched from the GPU buffers."""

    def _before_simulation_step(self):
        """Code to run right before each physx_system.step is called"""
    def _after_simulation_step(self):
        """Code to run right after each physx_system.step is called"""

    # -------------------------------------------------------------------------- #
    # Simulation and other gym interfaces
    # -------------------------------------------------------------------------- #
    def _set_scene_config(self):
        physx.set_scene_config(**self.sim_cfg.scene_cfg.dict())
        physx.set_default_material(**self.sim_cfg.default_materials_cfg.dict())

    def _setup_scene(self):
        """Setup the simulation scene instance.
        The function should be called in reset(). Called by `self._reconfigure`"""
        self._set_scene_config()
        if physx.is_gpu_enabled():
            self.physx_system = physx.PhysxGpuSystem()
            # Create the scenes in a square grid
            sub_scenes = []
            scene_grid_length = int(np.ceil(np.sqrt(self.num_envs)))
            for scene_idx in range(self.num_envs):
                scene_x, scene_y = (
                    scene_idx % scene_grid_length,
                    scene_idx // scene_grid_length,
                )
                scene = sapien.Scene(
                    systems=[self.physx_system, sapien.render.RenderSystem()]
                )
                self.physx_system.set_scene_offset(
                    scene,
                    [
                        scene_x * self.sim_cfg.spacing,
                        scene_y * self.sim_cfg.spacing,
                        0,
                    ],
                )
                sub_scenes.append(scene)
        else:
            self.physx_system = physx.PhysxCpuSystem()
            sub_scenes = [
                sapien.Scene([self.physx_system, sapien.render.RenderSystem()])
            ]
        # create a "global" scene object that users can work with that is linked with all other scenes created
        self._scene = ManiSkillScene(sub_scenes, sim_cfg=self.sim_cfg, device=self.device)
        self.physx_system.timestep = 1.0 / self._sim_freq

    def _clear(self):
        """Clear the simulation scene instance and other buffers.
        The function can be called in reset() before a new scene is created.
        Called by `self._reconfigure` and when the environment is closed/deleted
        """
        self._close_viewer()
        self.agent = None
        self._sensors = OrderedDict()
        self._human_render_cameras = OrderedDict()
        self._scene = None
        self._hidden_objects = []

    def close(self):
        self._clear()
        gc.collect()  # force gc to collect which releases most GPU memory

    def _close_viewer(self):
        if self._viewer is None:
            return
        self._viewer.close()
        self._viewer = None

    @cached_property
    def segmentation_id_map(self):
        """
        Returns a dictionary mapping every ID to the appropriate Actor or Link object
        """
        res = dict()
        for actor in self._scene.actors.values():
            res[actor._objs[0].per_scene_id] = actor
        for art in self._scene.articulations.values():
            for link in art.links:
                res[link._objs[0].entity.per_scene_id] = link
        return res

    def get_state_dict(self):
        """
        Get environment state dictionary. Override to include task information (e.g., goal)
        """
        return self._scene.get_sim_state()

    def get_state(self):
        """
        Get environment state as a flat vector, which is just a ordered flattened version of the state_dict.

        Users should not override this function
        """
        return common.flatten_state_dict(self.get_state_dict(), use_torch=True)

    def set_state_dict(self, state: Dict):
        """
        Set environment state with a state dictionary. Override to include task information (e.g., goal)

        Note that it is recommended to keep around state dictionaries as opposed to state vectors. With state vectors we assume
        the order of data in the vector is the same exact order that would be returned by flattening the state dictionary you get from
        `env.get_state_dict()` or the result of `env.get_state()`
        """
        self._scene.set_sim_state(state)
        if physx.is_gpu_enabled():
            self._scene._gpu_apply_all()
            self._scene.px.gpu_update_articulation_kinematics()
            self._scene._gpu_fetch_all()

    def set_state(self, state: Array):
        """
        Set environment state with a flat state vector. Internally this reconstructs the state dictionary and calls `env.set_state_dict`

        Users should not override this function
        """
        state_dict = dict()
        state_dict["actors"] = dict()
        state_dict["articulations"] = dict()
        KINEMATIC_DIM = 13  # [pos, quat, lin_vel, ang_vel]
        start = 0
        for actor_id in self._init_raw_state["actors"].keys():
            state_dict["actors"][actor_id] = state[:, start : start + KINEMATIC_DIM]
            start += KINEMATIC_DIM
        for art_id, art_state in self._init_raw_state["articulations"].items():
            size = art_state.shape[-1]
            state_dict["articulations"][art_id] = state[:, start : start + size]
            start += size
        self.set_state_dict(state_dict)

    # -------------------------------------------------------------------------- #
    # Visualization
    # -------------------------------------------------------------------------- #
    @property
    def viewer(self):
        return self._viewer

    def _setup_viewer(self):
        """Setup the interactive viewer.

        The function should be called after a new scene is configured.
        In subclasses, this function can be overridden to set viewer cameras.

        Called by `self._reconfigure`
        """
        # TODO (stao): handle GPU parallel sim rendering code:
        if physx.is_gpu_enabled():
            self._viewer_scene_idx = 0
        # CAUTION: `set_scene` should be called after assets are loaded.
        self._viewer.set_scene(self._scene.sub_scenes[0])
        control_window: sapien.utils.viewer.control_window.ControlWindow = (
            sapien_utils.get_obj_by_type(
                self._viewer.plugins, sapien.utils.viewer.control_window.ControlWindow
            )
        )
        control_window.show_joint_axes = False
        control_window.show_camera_linesets = False
        if "render_camera" in self._human_render_cameras:
            self._viewer.set_camera_pose(
                self._human_render_cameras["render_camera"].camera.global_pose[0].sp
            )

    def render_human(self):
        for obj in self._hidden_objects:
            obj.show_visual()
        if self._viewer is None:
            self._viewer = Viewer()
            self._setup_viewer()
        if physx.is_gpu_enabled() and self._scene._gpu_sim_initialized:
            self.physx_system.sync_poses_gpu_to_cpu()
        self._viewer.render()
        for obj in self._hidden_objects:
            obj.hide_visual()
        return self._viewer

    def render_rgb_array(self, camera_name: str = None):
        """Returns an RGB array / image of size (num_envs, H, W, 3) of the current state of the environment.
        This is captured by any of the registered human render cameras. If a camera_name is given, only data from that camera is returned.
        Otherwise all camera data is captured and returned as a single batched image"""
        for obj in self._hidden_objects:
            obj.show_visual()
        self._scene.update_render()
        images = []
        if physx.is_gpu_enabled():
            for name in self._scene.human_render_cameras.keys():
                camera_group = self._scene.camera_groups[name]
                if camera_name is not None and name != camera_name:
                    continue
                camera_group.take_picture()
                rgb = camera_group.get_picture_cuda("Color").torch()[..., :3].clone()
                images.append(rgb)
        else:
            for name, camera in self._scene.human_render_cameras.items():
                if camera_name is not None and name != camera_name:
                    continue
                camera.capture()
                if self.shader_dir == "default":
                    rgb = (camera.get_picture("Color")[..., :3]).to(torch.uint8)
                else:
                    rgb = (camera.get_picture("Color")[..., :3] * 255).to(torch.uint8)
                images.append(rgb)
        if len(images) == 0:
            return None
        if len(images) == 1:
            return images[0]
        for obj in self._hidden_objects:
            obj.hide_visual()
        return tile_images(images)

    def render_sensors(self):
        """
        Renders all sensors that the agent can use and see and displays them
        """
        for obj in self._hidden_objects:
            obj.hide_visual()
        images = []
        self._scene.update_render()
        self.capture_sensor_data()
        sensor_images = self.get_sensor_obs()
        for sensor_images in sensor_images.values():
            images.extend(observations_to_images(sensor_images))
        return tile_images(images)

    def render(self):
        """
        Either opens a viewer if render_mode is "human", or returns an array that you can use to save videos.

        render_mode is "rgb_array", usually a higher quality image is rendered for the purpose of viewing only.

        if render_mode is "sensors", all visual observations the agent can see is provided
        """
        if self.render_mode is None:
            raise RuntimeError("render_mode is not set.")
        if self.render_mode == "human":
            return self.render_human()
        elif self.render_mode == "rgb_array":
            res = self.render_rgb_array()
            if self.num_envs == 1:
                res = common.to_numpy(common.unbatch(res))
            return res
        elif self.render_mode == "sensors":
            res = self.render_sensors()
            if self.num_envs == 1:
                res = common.to_numpy(common.unbatch(res))
            return res
        else:
            raise NotImplementedError(f"Unsupported render mode {self.render_mode}.")

    # TODO (stao): re implement later
    # ---------------------------------------------------------------------------- #
    # Advanced
    # ---------------------------------------------------------------------------- #

    # def gen_scene_pcd(self, num_points: int = int(1e5)) -> np.ndarray:
    #     """Generate scene point cloud for motion planning, excluding the robot"""
    #     meshes = []
    #     articulations = self._scene.get_all_articulations()
    #     if self.agent is not None:
    #         articulations.pop(articulations.index(self.agent.robot))
    #     for articulation in articulations:
    #         articulation_mesh = merge_meshes(get_articulation_meshes(articulation))
    #         if articulation_mesh:
    #             meshes.append(articulation_mesh)

    #     for actor in self._scene.get_all_actors():
    #         actor_mesh = merge_meshes(get_component_meshes(actor))
    #         if actor_mesh:
    #             meshes.append(
    #                 actor_mesh.apply_transform(
    #                     actor.get_pose().to_transformation_matrix()
    #                 )
    #             )

    #     scene_mesh = merge_meshes(meshes)
    #     scene_pcd = scene_mesh.sample(num_points)
    #     return scene_pcd<|MERGE_RESOLUTION|>--- conflicted
+++ resolved
@@ -286,13 +286,8 @@
 
     @cached_property
     def single_observation_space(self):
-<<<<<<< HEAD
-        if self.num_envs > 1:
-            return gym_utils.convert_observation_to_space(common.to_numpy(self._init_raw_obs), unbatched=True)
-=======
         if physx.is_gpu_enabled():
             return gym_utils.convert_observation_to_space(self._init_raw_obs, unbatched=True)
->>>>>>> 09a7dc1b
         else:
             return gym_utils.convert_observation_to_space(common.to_numpy(self._init_raw_obs))
 
