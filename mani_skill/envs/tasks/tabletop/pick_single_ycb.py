from typing import Any, Dict, List, Union

import numpy as np
import sapien
import torch

from mani_skill import ASSET_DIR
from mani_skill.agents.robots.fetch.fetch import Fetch
from mani_skill.agents.robots.panda.panda import Panda
from mani_skill.agents.robots.xmate3.xmate3 import Xmate3Robotiq
from mani_skill.envs.sapien_env import BaseEnv
from mani_skill.envs.utils.randomization.pose import random_quaternions
from mani_skill.sensors.camera import CameraConfig
from mani_skill.utils import common, sapien_utils
from mani_skill.utils.building import actors
from mani_skill.utils.io_utils import load_json
from mani_skill.utils.registration import register_env
from mani_skill.utils.scene_builder.table import TableSceneBuilder
from mani_skill.utils.structs.actor import Actor
from mani_skill.utils.structs.pose import Pose
from mani_skill.utils.structs.types import GPUMemoryConfig, SimConfig

WARNED_ONCE = False


@register_env("PickSingleYCB-v1", max_episode_steps=50)
class PickSingleYCBEnv(BaseEnv):

    SUPPORTED_ROBOTS = ["panda", "xmate3_robotiq", "fetch"]
    agent: Union[Panda, Xmate3Robotiq, Fetch]
    goal_thresh = 0.025

    def __init__(
        self,
        *args,
        robot_uids="panda",
        robot_init_qpos_noise=0.02,
        num_envs=1,
        reconfiguration_freq=None,
        **kwargs,
    ):
        self.robot_init_qpos_noise = robot_init_qpos_noise
        self.model_id = None
        self.all_model_ids = np.array(
            list(
                load_json(ASSET_DIR / "assets/mani_skill2_ycb/info_pick_v0.json").keys()
            )
        )
        if reconfiguration_freq is None:
            if num_envs == 1:
                reconfiguration_freq = 1
            else:
                reconfiguration_freq = 0
        super().__init__(
            *args,
            robot_uids=robot_uids,
            reconfiguration_freq=reconfiguration_freq,
            num_envs=num_envs,
            **kwargs,
        )

    @property
    def _default_sensor_configs(self):
        pose = sapien_utils.look_at(eye=[0.3, 0, 0.6], target=[-0.1, 0, 0.1])
        return [CameraConfig("base_camera", pose, 128, 128, np.pi / 2, 0.01, 100)]

    @property
    def _default_human_render_camera_configs(self):
        pose = sapien_utils.look_at([0.6, 0.7, 0.6], [0.0, 0.0, 0.35])
        return CameraConfig("render_camera", pose, 512, 512, 1, 0.01, 100)

    def _load_scene(self, options: dict):
        global WARNED_ONCE
        self.table_scene = TableSceneBuilder(
            env=self, robot_init_qpos_noise=self.robot_init_qpos_noise
        )
        self.table_scene.build()

        # randomize the list of all possible models in the YCB dataset
        # then sub-scene i will load model model_ids[i % number_of_ycb_objects]
        rand_idx = torch.randperm(len(self.all_model_ids))
        model_ids = self.all_model_ids[rand_idx]
        model_ids = np.concatenate(
            [model_ids] * np.ceil(self.num_envs / len(self.all_model_ids)).astype(int)
        )[: self.num_envs]
        if (
            self.num_envs > 1
            and self.num_envs < len(self.all_model_ids)
            and self.reconfiguration_freq <= 0
            and not WARNED_ONCE
        ):
            WARNED_ONCE = True
            print(
                """There are less parallel environments than total available models to sample.
                Not all models will be used during interaction even after resets unless you call env.reset(options=dict(reconfigure=True))
                or set reconfiguration_freq to be > 1."""
            )

        self._objs: List[Actor] = []
        self.obj_heights = []
        for i, model_id in enumerate(model_ids):
            # TODO: before official release we will finalize a metadata dataclass that these build functions should return.
            builder = actors.get_actor_builder(
                self._scene,
                id=f"ycb:{model_id}",
            )
            builder.set_scene_idxs([i])
            self._objs.append(builder.build(name=f"{model_id}-{i}"))
        self.obj = Actor.merge(self._objs, name="ycb_object")

        self.goal_site = actors.build_sphere(
            self._scene,
            radius=self.goal_thresh,
            color=[0, 1, 0, 1],
            name="goal_site",
            body_type="kinematic",
            add_collision=False,
        )
        self._hidden_objects.append(self.goal_site)

    def _after_reconfigure(self, options: dict):
        self.object_zs = []
        for obj in self._objs:
            collision_mesh = obj.get_first_collision_mesh()
            # this value is used to set object pose so the bottom is at z=0
            self.object_zs.append(-collision_mesh.bounding_box.bounds[0, 2])
        self.object_zs = common.to_tensor(self.object_zs)

    def _initialize_episode(self, env_idx: torch.Tensor, options: dict):
        with torch.device(self.device):
            b = len(env_idx)
            self.table_scene.initialize(env_idx)
            xyz = torch.zeros((b, 3))
            xyz[:, :2] = torch.rand((b, 2)) * 0.2 - 0.1
            xyz[:, 2] = self.object_zs[env_idx]

            qs = random_quaternions(b, lock_x=True, lock_y=True)
            self.obj.set_pose(Pose.create_from_pq(p=xyz, q=qs))

            goal_xyz = torch.zeros((b, 3))
            goal_xyz[:, :2] = torch.rand((b, 2)) * 0.2 - 0.1
            goal_xyz[:, 2] = torch.rand((b)) * 0.3 + xyz[:, 2]
            self.goal_site.set_pose(Pose.create_from_pq(goal_xyz))

            # Initialize robot arm to a higher position above the table than the default typically used for other table top tasks
            if self.robot_uids == "panda":
                # fmt: off
                qpos = np.array(
                    [0.0, 0, 0, -np.pi * 2 / 3, 0, np.pi * 2 / 3, np.pi / 4, 0.04, 0.04]
                )
                # fmt: on
                qpos[:-2] += self._episode_rng.normal(
                    0, self.robot_init_qpos_noise, len(qpos) - 2
                )
                self.agent.reset(qpos)
                self.agent.robot.set_root_pose(sapien.Pose([-0.615, 0, 0]))
            elif self.robot_uids == "xmate3_robotiq":
                qpos = np.array([0, 0.6, 0, 1.3, 0, 1.3, -1.57, 0, 0])
                qpos[:-2] += self._episode_rng.normal(
                    0, self.robot_init_qpos_noise, len(qpos) - 2
                )
                self.agent.reset(qpos)
                self.agent.robot.set_root_pose(sapien.Pose([-0.562, 0, 0]))
            else:
                raise NotImplementedError(self.robot_uids)

    def evaluate(self):
        obj_to_goal_pos = self.goal_site.pose.p - self.obj.pose.p
        is_obj_placed = torch.linalg.norm(obj_to_goal_pos, axis=1) <= self.goal_thresh
        is_grasped = self.agent.is_grasping(self.obj)
        is_robot_static = self.agent.is_static(0.2)
        return dict(
            is_grasped=is_grasped,
            obj_to_goal_pos=obj_to_goal_pos,
            is_obj_placed=is_obj_placed,
            is_robot_static=is_robot_static,
            is_grasping=self.agent.is_grasping(self.obj),
            success=torch.logical_and(is_obj_placed, is_robot_static),
        )

    def _get_obs_extra(self, info: Dict):
        obs = dict(
            tcp_pose=self.agent.tcp.pose.raw_pose,
            goal_pos=self.goal_site.pose.p,
<<<<<<< HEAD
            is_grasped=info["is_grasped"],
=======
            is_grasping=info["is_grasping"],
>>>>>>> ea81539c
        )
        if "state" in self.obs_mode:
            obs.update(
                tcp_to_goal_pos=self.goal_site.pose.p - self.agent.tcp.pose.p,
                obj_pose=self.obj.pose.raw_pose,
                tcp_to_obj_pos=self.obj.pose.p - self.agent.tcp.pose.p,
                obj_to_goal_pos=self.goal_site.pose.p - self.obj.pose.p,
            )
        return obs

    def compute_dense_reward(self, obs: Any, action: torch.Tensor, info: Dict):
        tcp_to_obj_dist = torch.linalg.norm(
            self.obj.pose.p - self.agent.tcp.pose.p, axis=1
        )
        reaching_reward = 1 - torch.tanh(5 * tcp_to_obj_dist)
        reward = reaching_reward

<<<<<<< HEAD
        is_grasped = info["is_grasped"]
=======
        is_grasped = info["is_grasping"]
>>>>>>> ea81539c
        reward += is_grasped

        obj_to_goal_dist = torch.linalg.norm(
            self.goal_site.pose.p - self.obj.pose.p, axis=1
        )
        place_reward = 1 - torch.tanh(5 * obj_to_goal_dist)
        reward += place_reward * is_grasped

        reward += info["is_obj_placed"] * is_grasped

        static_reward = 1 - torch.tanh(
            5 * torch.linalg.norm(self.agent.robot.get_qvel()[..., :-2], axis=1)
        )
        reward += static_reward * info["is_obj_placed"] * is_grasped

        reward[info["success"]] = 6
        return reward

    def compute_normalized_dense_reward(
        self, obs: Any, action: torch.Tensor, info: Dict
    ):
        return self.compute_dense_reward(obs=obs, action=action, info=info) / 6<|MERGE_RESOLUTION|>--- conflicted
+++ resolved
@@ -182,11 +182,7 @@
         obs = dict(
             tcp_pose=self.agent.tcp.pose.raw_pose,
             goal_pos=self.goal_site.pose.p,
-<<<<<<< HEAD
             is_grasped=info["is_grasped"],
-=======
-            is_grasping=info["is_grasping"],
->>>>>>> ea81539c
         )
         if "state" in self.obs_mode:
             obs.update(
@@ -204,11 +200,7 @@
         reaching_reward = 1 - torch.tanh(5 * tcp_to_obj_dist)
         reward = reaching_reward
 
-<<<<<<< HEAD
         is_grasped = info["is_grasped"]
-=======
-        is_grasped = info["is_grasping"]
->>>>>>> ea81539c
         reward += is_grasped
 
         obj_to_goal_dist = torch.linalg.norm(
