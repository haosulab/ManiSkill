from typing import Any, Dict, List, Union

import numpy as np
import sapien
import torch
import torch.nn.functional as F

from mani_skill import ASSET_DIR
from mani_skill.agents.robots import AllegroHandRightTouch
from mani_skill.envs.sapien_env import BaseEnv
from mani_skill.sensors.camera import CameraConfig
from mani_skill.utils import common, sapien_utils
from mani_skill.utils.building import actors
from mani_skill.utils.building.actors import build_cube
from mani_skill.utils.geometry.rotation_conversions import quaternion_apply
from mani_skill.utils.io_utils import load_json
from mani_skill.utils.registration import register_env
from mani_skill.utils.scene_builder.table import TableSceneBuilder
from mani_skill.utils.structs.actor import Actor
from mani_skill.utils.structs.pose import Pose, vectorize_pose
from mani_skill.utils.structs.types import Array, GPUMemoryConfig, SimConfig


class RotateSingleObjectInHand(BaseEnv):
    agent: Union[AllegroHandRightTouch]
    _clearance = 0.003
    hand_init_height = 0.25

    def __init__(
        self,
        *args,
        robot_init_qpos_noise=0.02,
        obj_init_pos_noise=0.02,
        difficulty_level: int = -1,
        num_envs=1,
        reconfiguration_freq=None,
        **kwargs,
    ):
        self.robot_init_qpos_noise = robot_init_qpos_noise
        self.obj_init_pos_noise = obj_init_pos_noise
        self.obj_heights: torch.Tensor = torch.Tensor()
        if (
            not isinstance(difficulty_level, int)
            or difficulty_level >= 4
            or difficulty_level < 0
        ):
            raise ValueError(
                f"Difficulty level must be a int within 0-3, but get {difficulty_level}"
            )
        self.difficulty_level = difficulty_level
        if self.difficulty_level >= 2:
            if reconfiguration_freq is None:
                if num_envs == 1:
                    reconfiguration_freq = 1
                else:
                    reconfiguration_freq = 0
        super().__init__(
            *args,
            robot_uids="allegro_hand_right_touch",
            num_envs=num_envs,
            reconfiguration_freq=reconfiguration_freq,
            **kwargs,
        )

        with torch.device(self.device):
            self.prev_unit_vector = torch.zeros((self.num_envs, 3))
            self.cum_rotation_angle = torch.zeros((self.num_envs,))

    @property
    def _default_sim_config(self):
        return SimConfig(
            gpu_memory_cfg=GPUMemoryConfig(
                max_rigid_contact_count=self.num_envs * max(1024, self.num_envs) * 8,
                max_rigid_patch_count=self.num_envs * max(1024, self.num_envs) * 2,
                found_lost_pairs_capacity=2**26,
            )
        )

    @property
    def _default_sensor_configs(self):
        pose = sapien_utils.look_at(
            eye=[0.15, 0, 0.45], target=[-0.1, 0, self.hand_init_height]
        )
        return [CameraConfig("base_camera", pose, 128, 128, np.pi / 2, 0.01, 100)]

    @property
    def _default_human_render_camera_configs(self):
        pose = sapien_utils.look_at([0.2, 0.4, 0.4], [0.0, 0.0, 0.1])
        return CameraConfig("render_camera", pose, 512, 512, 1, 0.01, 100)

    def _load_scene(self, options: dict):
        self.table_scene = TableSceneBuilder(
            env=self, robot_init_qpos_noise=self.robot_init_qpos_noise
        )
        self.table_scene.build()

        obj_heights = []
        if self.difficulty_level == 0:
            self.obj = build_cube(
                self.scene,
                half_size=0.04,
                color=np.array([255, 255, 255, 255]) / 255,
                name="cube",
                body_type="dynamic",
            )
            obj_heights.append(0.03)
        elif self.difficulty_level == 1:
            half_sizes = (torch.randn(self.num_envs) * 0.1 + 1) * 0.04
            self._objs: List[Actor] = []
            for i, half_size in enumerate(half_sizes):
                builder = self.scene.create_actor_builder()
                builder.add_box_collision(
                    half_size=[half_size] * 3,
                )
                builder.add_box_visual(
                    half_size=[half_size] * 3,
                    material=sapien.render.RenderMaterial(
                        base_color=np.array([255, 255, 255, 255]) / 255,
                    ),
                )
                builder.set_scene_idxs([i])
                self._objs.append(builder.build(name=f"cube-{i}"))
                obj_heights.append(half_size)
            self.obj = Actor.merge(self._objs, name="cube")
        elif self.difficulty_level >= 2:
            all_model_ids = np.array(
                list(
                    load_json(
                        ASSET_DIR / "assets/mani_skill2_ycb/info_pick_v0.json"
                    ).keys()
                )
            )
            rand_idx = torch.randperm(len(all_model_ids))
            model_ids = all_model_ids[rand_idx]
            model_ids = np.concatenate(
                [model_ids] * np.ceil(self.num_envs / len(all_model_ids)).astype(int)
            )[: self.num_envs]
            self._objs: List[Actor] = []
            for i, model_id in enumerate(model_ids):
<<<<<<< HEAD
                builder, obj_height = build_actor_ycb(
                    model_id, self.scene, name=model_id, return_builder=True
                )
                scene_idxs = [i]
                builder.set_scene_idxs(scene_idxs)
                actors.append(builder.build(name=f"{model_id}-{i}"))
                obj_heights.append(obj_height)
            self.obj = Actor.merge(actors, name="ycb_object")
=======
                builder = actors.get_actor_builder(self._scene, id=f"ycb:{model_id}")
                builder.set_scene_idxs([i])
                self._objs.append(builder.build(name=f"{model_id}-{i}"))
            self.obj = Actor.merge(self._objs, name="ycb_object")
>>>>>>> 6221adf2
        else:
            raise ValueError(
                f"Difficulty level must be an int within 0-4, but get {self.difficulty_level}"
            )

        if self.difficulty_level < 2:
            # for levels 0 and 1 we already know object heights. For other levels we need to compute them
            self.obj_heights = common.to_tensor(obj_heights)

    def _after_reconfigure(self, options: dict):
        if self.difficulty_level >= 2:
            self.obj_heights = []
            for obj in self._objs:
                collision_mesh = obj.get_first_collision_mesh()
                # this value is used to set object pose so the bottom is at z=0
                self.obj_heights.append(-collision_mesh.bounding_box.bounds[0, 2])
            self.obj_heights = common.to_tensor(self.obj_heights)

    def _initialize_episode(self, env_idx: torch.Tensor, options: dict):
        self._initialize_actors(env_idx)
        self._initialize_agent(env_idx)

    def _initialize_actors(self, env_idx: torch.Tensor):
        with torch.device(self.device):
            b = len(env_idx)
            # Initialize object pose
            self.table_scene.initialize(env_idx)
            pose = self.obj.pose
            new_pos = torch.randn((b, 3)) * self.obj_init_pos_noise
            # hand_init_height is robot hand position while the 0.03 is a margin to ensure
            new_pos[:, 2] = (
                torch.abs(new_pos[:, 2]) + self.hand_init_height + self.obj_heights
            )
            pose.raw_pose[:, 0:3] = new_pos
            pose.raw_pose[:, 3:7] = torch.tensor([[1, 0, 0, 0]])
            self.obj.set_pose(pose)

            # Initialize object axis
            if self.difficulty_level <= 2:
                axis = torch.ones((b,), dtype=torch.long) * 2
            else:
                axis = torch.randint(0, 3, (b,), dtype=torch.long)
            self.rot_dir = F.one_hot(axis, num_classes=3)

            # Sample a unit vector on the tangent plane of rotating axis
            vector_axis = (axis + 1) % 3
            vector = F.one_hot(vector_axis, num_classes=3)

            # Initialize task related cache
            self.unit_vector = vector
            self.prev_unit_vector = vector.clone()
            self.success_threshold = torch.pi * 4
            self.cum_rotation_angle = torch.zeros((b,))

            # Controller parameters
            stiffness = torch.tensor(self.agent.controller.config.stiffness)
            damping = torch.tensor(self.agent.controller.config.damping)
            force_limit = torch.tensor(self.agent.controller.config.force_limit)
            self.controller_param = (
                stiffness.expand(b, self.agent.robot.dof[0]),
                damping.expand(b, self.agent.robot.dof[0]),
                force_limit.expand(b, self.agent.robot.dof[0]),
            )

    def _initialize_agent(self, env_idx: torch.Tensor):
        with torch.device(self.device):
            b = len(env_idx)
            dof = self.agent.robot.dof
            if isinstance(dof, torch.Tensor):
                dof = dof[0]
            init_qpos = torch.zeros((b, dof))
            self.agent.reset(init_qpos)
            self.agent.robot.set_pose(
                Pose.create_from_pq(
                    torch.tensor([0.0, 0, self.hand_init_height]),
                    torch.tensor([-0.707, 0, 0.707, 0]),
                )
            )

    def _get_obs_extra(self, info: Dict):
        with torch.device(self.device):
            obs = dict(rotate_dir=self.rot_dir)
            if self._obs_mode in ["state", "state_dict"]:
                obs.update(
                    obj_pose=vectorize_pose(self.obj.pose),
                    obj_tip_vec=info["obj_tip_vec"].view(self.num_envs, 12),
                )
            return obs

    def evaluate(self, **kwargs) -> dict:
        with torch.device(self.device):
            # 1. rotation angle
            obj_pose = self.obj.pose
            new_unit_vector = quaternion_apply(obj_pose.q, self.unit_vector)
            new_unit_vector -= (
                torch.sum(new_unit_vector * self.rot_dir, dim=-1, keepdim=True)
                * self.rot_dir
            )
            new_unit_vector = new_unit_vector / torch.linalg.norm(
                new_unit_vector, dim=-1, keepdim=True
            )
            angle = torch.acos(
                torch.clip(
                    torch.sum(new_unit_vector * self.prev_unit_vector, dim=-1), 0, 1
                )
            )
            # We do not expect the rotation angle for a single step to be so large
            angle = torch.clip(angle, -torch.pi / 20, torch.pi / 20)
            self.prev_unit_vector = new_unit_vector

            # 2. object velocity
            obj_vel = torch.linalg.norm(self.obj.get_linear_velocity(), dim=-1)

            # 3. object falling
            obj_fall = (obj_pose.p[:, 2] < self.hand_init_height - 0.05).to(torch.bool)

            # 4. finger object distance
            tip_poses = [vectorize_pose(link.pose) for link in self.agent.tip_links]
            tip_poses = torch.stack(tip_poses, dim=1)  # (b, 4, 7)
            obj_tip_vec = tip_poses[..., :3] - obj_pose.p[:, None, :]  # (b, 4, 3)
            obj_tip_dist = torch.linalg.norm(obj_tip_vec, dim=-1)  # (b, 4)

            # 5. cum rotation angle
            self.cum_rotation_angle += angle
            success = self.cum_rotation_angle > self.success_threshold

            # 6. controller effort
            qpos_target = self.agent.controller._target_qpos
            qpos_error = qpos_target - self.agent.robot.qpos
            qvel = self.agent.robot.qvel
            qf = qpos_error * self.controller_param[0] - qvel * self.controller_param[1]
            qf = torch.clip(qf, -self.controller_param[2], self.controller_param[2])
            power = torch.sum(qf * qvel, dim=-1)

        return dict(
            rotation_angle=angle,
            obj_vel=obj_vel,
            obj_fall=obj_fall,
            obj_tip_vec=obj_tip_vec,
            obj_tip_dist=obj_tip_dist,
            success=success,
            qf=qf,
            power=power,
            fail=obj_fall,
        )

    def compute_dense_reward(self, obs: Any, action: Array, info: Dict):
        # 1. rotation reward
        angle = info["rotation_angle"]
        reward = 20 * angle

        # 2. velocity penalty
        obj_vel = info["obj_vel"]
        reward += -0.1 * obj_vel

        # 3. falling penalty
        obj_fall = info["obj_fall"]
        reward += -50.0 * obj_fall

        # 4. effort penalty
        power = torch.abs(info["power"])
        reward += -0.0003 * power

        # 5. torque penalty
        qf = info["qf"]
        qf_norm = torch.linalg.norm(qf, dim=-1)
        reward += -0.0003 * qf_norm

        # 6. finger object distance reward
        obj_tip_dist = info["obj_tip_dist"]
        distance_rew = 0.1 / (0.02 + 4 * obj_tip_dist)
        reward += torch.mean(torch.clip(distance_rew, 0, 1), dim=-1)

        return reward

    def compute_normalized_dense_reward(self, obs: Any, action: Array, info: Dict):
        # this should be equal to compute_dense_reward / max possible reward
        return self.compute_dense_reward(obs=obs, action=action, info=info) / 4.0


@register_env("RotateSingleObjectInHandLevel0-v1", max_episode_steps=300)
class RotateSingleObjectInHandLevel0(RotateSingleObjectInHand):
    def __init__(self, *args, **kwargs):
        super().__init__(
            *args,
            robot_init_qpos_noise=0.02,
            obj_init_pos_noise=0.02,
            difficulty_level=0,
            **kwargs,
        )


@register_env("RotateSingleObjectInHandLevel1-v1", max_episode_steps=300)
class RotateSingleObjectInHandLevel1(RotateSingleObjectInHand):
    def __init__(self, *args, **kwargs):
        super().__init__(
            *args,
            robot_init_qpos_noise=0.02,
            obj_init_pos_noise=0.02,
            difficulty_level=1,
            **kwargs,
        )


@register_env("RotateSingleObjectInHandLevel2-v1", max_episode_steps=300)
class RotateSingleObjectInHandLevel2(RotateSingleObjectInHand):
    def __init__(self, *args, **kwargs):
        super().__init__(
            *args,
            robot_init_qpos_noise=0.02,
            obj_init_pos_noise=0.02,
            difficulty_level=2,
            **kwargs,
        )


@register_env("RotateSingleObjectInHandLevel3-v1", max_episode_steps=300)
class RotateSingleObjectInHandLevel3(RotateSingleObjectInHand):
    def __init__(self, *args, **kwargs):
        super().__init__(
            *args,
            robot_init_qpos_noise=0.02,
            obj_init_pos_noise=0.02,
            difficulty_level=3,
            **kwargs,
        )<|MERGE_RESOLUTION|>--- conflicted
+++ resolved
@@ -137,21 +137,10 @@
             )[: self.num_envs]
             self._objs: List[Actor] = []
             for i, model_id in enumerate(model_ids):
-<<<<<<< HEAD
-                builder, obj_height = build_actor_ycb(
-                    model_id, self.scene, name=model_id, return_builder=True
-                )
-                scene_idxs = [i]
-                builder.set_scene_idxs(scene_idxs)
-                actors.append(builder.build(name=f"{model_id}-{i}"))
-                obj_heights.append(obj_height)
-            self.obj = Actor.merge(actors, name="ycb_object")
-=======
-                builder = actors.get_actor_builder(self._scene, id=f"ycb:{model_id}")
+                builder = actors.get_actor_builder(self.scene, id=f"ycb:{model_id}")
                 builder.set_scene_idxs([i])
                 self._objs.append(builder.build(name=f"{model_id}-{i}"))
             self.obj = Actor.merge(self._objs, name="ycb_object")
->>>>>>> 6221adf2
         else:
             raise ValueError(
                 f"Difficulty level must be an int within 0-4, but get {self.difficulty_level}"
