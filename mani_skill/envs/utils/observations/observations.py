"""
Functions that map a observation to a particular format, e.g. mapping the raw images to rgbd or pointcloud formats
"""

from typing import Dict

import numpy as np
import sapien.physx as physx
import torch

from mani_skill.sensors.base_sensor import BaseSensor, BaseSensorConfig
from mani_skill.sensors.camera import Camera
from mani_skill.utils import common
from mani_skill.envs.utils.observations.voxelizer import VoxelGrid
<<<<<<< HEAD

=======
>>>>>>> 85840381

def sensor_data_to_rgbd(
    observation: Dict,
    sensors: Dict[str, BaseSensor],
    rgb=True,
    depth=True,
    segmentation=True,
):
    """
    Converts all camera data to a easily usable rgb+depth format

    Optionally can include segmentation
    """
    sensor_data = observation["sensor_data"]
    for (cam_uid, ori_images), (sensor_uid, sensor) in zip(
        sensor_data.items(), sensors.items()
    ):
        assert cam_uid == sensor_uid
        if isinstance(sensor, Camera):
            new_images = dict()
            ori_images: Dict[str, torch.Tensor]
            for key in ori_images:
                if key == "Color":
                    if rgb:
                        rgb_data = ori_images[key][..., :3].clone()  # [H, W, 4]
                        new_images["rgb"] = rgb_data  # [H, W, 4]
                elif key == "PositionSegmentation":
                    if depth:
                        depth_data = -ori_images[key][..., [2]]  # [H, W, 1]
                        # NOTE (stao): This is a bit of a hack since normally we have generic to_numpy call to convert
                        # internal torch tensors to numpy if we do not use GPU simulation
                        # but torch does not have a uint16 type so we convert that here earlier
                        # if not physx.is_gpu_enabled():
                        #     depth_data = depth_data.numpy().astype(np.uint16)
                        new_images["depth"] = depth_data
                    if segmentation:
                        segmentation_data = ori_images[key][..., [3]]
                        # if not physx.is_gpu_enabled():
                        #     segmentation_data = segmentation_data.numpy().astype(
                        #         np.uint16
                        #     )
                        new_images["segmentation"] = segmentation_data  # [H, W, 1]
                else:
                    new_images[key] = ori_images[key]
            sensor_data[cam_uid] = new_images
    return observation


def sensor_data_to_pointcloud(observation: Dict, sensors: Dict[str, BaseSensor]):
    """convert all camera data in sensor to pointcloud data"""
    sensor_data = observation["sensor_data"]
    camera_params = observation["sensor_param"]
    pointcloud_obs = dict()

    for (cam_uid, images), (sensor_uid, sensor) in zip(
        sensor_data.items(), sensors.items()
    ):
        assert cam_uid == sensor_uid
        if isinstance(sensor, Camera):
            cam_pcd = {}

            # Each pixel is (x, y, z, actor_id) in OpenGL camera space
            # actor_id = 0 for the background
            images: Dict[str, torch.Tensor]
            position = images["PositionSegmentation"]
            segmentation = position[..., 3].clone()
            position = position.float()
            position[..., 3] = position[..., 3] != 0
            position[..., :3] = (
                position[..., :3] / 1000.0
            )  # convert the raw depth from millimeters to meters

            # Convert to world space
            cam2world = camera_params[cam_uid]["cam2world_gl"]
            xyzw = position.reshape(position.shape[0], -1, 4) @ cam2world.transpose(
                1, 2
            )
            cam_pcd["xyzw"] = xyzw

            # Extra keys
            if "Color" in images:
                rgb = images["Color"][..., :3].clone()
                cam_pcd["rgb"] = rgb.reshape(rgb.shape[0], -1, 3)
            if "PositionSegmentation" in images:
                cam_pcd["segmentation"] = segmentation.reshape(
                    segmentation.shape[0], -1, 1
                )

            pointcloud_obs[cam_uid] = cam_pcd
    for k in pointcloud_obs.keys():
        del observation["sensor_data"][k]
    pointcloud_obs = common.merge_dicts(pointcloud_obs.values())
    for key, value in pointcloud_obs.items():
        pointcloud_obs[key] = torch.concat(value, axis=1)
    observation["pointcloud"] = pointcloud_obs

    # if not physx.is_gpu_enabled():
    #     observation["pointcloud"]["segmentation"] = (
    #         observation["pointcloud"]["segmentation"].numpy().astype(np.uint16)
    #     )
    return observation

def sensor_data_to_voxel(
    observation: Dict, 
    sensors: Dict[str, BaseSensor],
    obs_mode_config: Dict
    ):
    """convert all camera data in sensor to voxel grid"""
    sensor_data = observation["sensor_data"]
    camera_params = observation["sensor_param"]
    coord_bounds = obs_mode_config["coord_bounds"] # [x_min, y_min, z_min, x_max, y_max, z_max] - the metric volume to be voxelized
    voxel_size = obs_mode_config["voxel_size"] # size of the voxel grid (assuming cubic)
    device = obs_mode_config["device"] # device on which doing voxelization
    seg = obs_mode_config["segmentation"] # device on which doing voxelization
    pcd_rgb_observations = dict()

    # Collect all cameras' observations
    for (cam_uid, images), (sensor_uid, sensor) in zip(
        sensor_data.items(), sensors.items()
    ):
        assert cam_uid == sensor_uid
        if isinstance(sensor, Camera):
            cam_data = {}
            
            # Extract point cloud and segmentation data
            images: Dict[str, torch.Tensor]
            position = images["PositionSegmentation"]
            if seg:
                segmentation = position[..., 3].clone()
            position = position.float()
            position[..., 3] = 1 # convert to homogeneious coordinates
            position[..., :3] = (
                position[..., :3] / 1000.0
            )  # convert the raw depth from millimeters to meters

            # Convert to world space position and update camera data
            cam2world = camera_params[cam_uid]["cam2world_gl"]
            xyzw = position.reshape(position.shape[0], -1, 4) @ cam2world.transpose(
                1, 2
            )
            xyz = xyzw[..., :3] / xyzw[..., 3].unsqueeze(-1) # dehomogeneize
            cam_data["xyz"] = xyz
            if seg:
                cam_data["seg"] = segmentation.reshape(segmentation.shape[0], -1, 1)

            # Extract rgb data
            if "Color" in images:
                rgb = images["Color"][..., :3].clone()
                rgb = rgb / 255 # convert to range [0, 1]
                cam_data["rgb"] = rgb.reshape(rgb.shape[0], -1, 3)

            pcd_rgb_observations[cam_uid] = cam_data

    # just free sensor_data to save memory
    for k in pcd_rgb_observations.keys():
        del observation["sensor_data"][k]

    # merge features from different cameras together
    pcd_rgb_observations = common.merge_dicts(pcd_rgb_observations.values())
    for key, value in pcd_rgb_observations.items():
        pcd_rgb_observations[key] = torch.concat(value, axis=1)
    
    # prepare features for voxel convertions
    xyz_dev = pcd_rgb_observations["xyz"].to(device)    
    rgb_dev = pcd_rgb_observations["rgb"].to(device)    
    if seg:
        seg_dev = pcd_rgb_observations["seg"].to(device)    
    coord_bounds = torch.tensor(coord_bounds, device=device).unsqueeze(0)
    batch_size = xyz_dev.shape[0]
    max_num_coords = rgb_dev.shape[1]
    vox_grid = VoxelGrid(
        coord_bounds=coord_bounds,
        voxel_size=voxel_size,
        device=device,
        batch_size=batch_size,
        feature_size=3,
        max_num_coords=max_num_coords,
    )

    # convert to the batched voxel grids
    # voxel 11D features contain: 3 (pcd xyz coordinates) + 3 (rgb) + 3 (voxel xyz indices) + 1 (seg id if applicable) + 1 (occupancy)
    if seg: # add voxel segmentations
        voxel_grid = vox_grid.coords_to_bounding_voxel_grid(xyz_dev,
                                                    coord_features=rgb_dev,
                                                    coord_bounds=coord_bounds,
                                                    clamp_vox_id=True, 
                                                    pcd_seg=seg_dev) 
    else: # no voxel segmentation
        voxel_grid = vox_grid.coords_to_bounding_voxel_grid(xyz_dev,
                                                    coord_features=rgb_dev,
                                                    coord_bounds=coord_bounds,
                                                    clamp_vox_id=False) 

    # update voxel grids to the observation dict
    observation["voxel_grid"] = voxel_grid 
    return observation<|MERGE_RESOLUTION|>--- conflicted
+++ resolved
@@ -12,10 +12,6 @@
 from mani_skill.sensors.camera import Camera
 from mani_skill.utils import common
 from mani_skill.envs.utils.observations.voxelizer import VoxelGrid
-<<<<<<< HEAD
-
-=======
->>>>>>> 85840381
 
 def sensor_data_to_rgbd(
     observation: Dict,
