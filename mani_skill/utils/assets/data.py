--- conflicted
+++ resolved
@@ -193,17 +193,14 @@
         url="https://github.com/TrossenRobotics/ManiSkill-WidowX_AI/archive/refs/tags/v0.1.0.zip",
         target_path="robots/widowxai",
     )
-<<<<<<< HEAD
     DATA_SOURCES["xlerobot"] = DataSource(
         source_type="robot",
         url="https://github.com/Vector-Wangel/ManiSkill-XLeRobot/archive/refs/tags/v0.2.1.zip",
         target_path="robots/xlerobot",
-=======
     DATA_SOURCES["oakink-v2"] = DataSource(
         source_type="task_assets",
         url="https://huggingface.co/datasets/haosulab/OakInk-v2/resolve/main/object_repair.zip",
         target_path="tasks/oakink-v2",
->>>>>>> cea0de7a
     )
 
 
