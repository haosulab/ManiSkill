--- conflicted
+++ resolved
@@ -16,13 +16,9 @@
 
 def build_ground(
     scene: ManiSkillScene,
-<<<<<<< HEAD
-    floor_width: int = 400,
-=======
     floor_width: int = 100,
     floor_length: int = None,
     xy_origin: tuple = (0, 0),
->>>>>>> 3cd7f7ff
     altitude=0,
     name="ground",
 ):
