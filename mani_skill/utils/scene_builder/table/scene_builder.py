--- conflicted
+++ resolved
@@ -58,69 +58,6 @@
 
     def initialize(self, env_idx: torch.Tensor):
         # table_height = 0.9196429
-<<<<<<< HEAD
-        with torch.device(self.scene.device):
-            b = len(env_idx)
-            raw_pose = torch.zeros((b, 7), device=self.scene.device)
-            raw_pose[:, :3] = torch.tensor(
-                [-0.12, 0, -self.table_height], device=self.scene.device
-            )
-            raw_pose[:, 3:] = torch.tensor(
-                euler2quat(0, 0, np.pi / 2), device=self.scene.device
-            )
-            self.table.set_pose(raw_pose)
-            if self.env.robot_uids == "panda":
-                qpos = torch.tensor(
-                    [
-                        0.0,
-                        np.pi / 8,
-                        0,
-                        -np.pi * 5 / 8,
-                        0,
-                        np.pi * 3 / 4,
-                        np.pi / 4,
-                        0.04,
-                        0.04,
-                    ],
-                    device=self.scene.device,
-                )
-                # qpos = (
-                #     self.env._episode_rng.normal(
-                #         0, self.robot_init_qpos_noise, (b, len(qpos))
-                #     )
-                #     + qpos
-                # )
-                qpos = (
-                    torch.randn(size=(b, len(qpos)), device=self.scene.device)
-                    * self.robot_init_qpos_noise
-                    + qpos
-                )
-                qpos[:, -2:] = 0.04
-                self.env.agent.reset(qpos)
-                raw_pose = torch.zeros((b, 7), device=self.scene.device)
-                raw_pose[:, :3] = torch.tensor([-0.615, 0, 0], device=self.scene.device)
-                raw_pose[:, 3] = 1
-                self.env.agent.robot.set_pose(raw_pose)
-            elif self.env.robot_uids == "panda_wristcam":
-                # fmt: off
-                qpos = np.array(
-                    [0.0, np.pi / 8, 0, -np.pi * 5 / 8, 0, np.pi * 3 / 4, -np.pi / 4, 0.04, 0.04]
-                )
-                # fmt: on
-                qpos = (
-                    self.env._episode_rng.normal(
-                        0, self.robot_init_qpos_noise, (b, len(qpos))
-                    )
-                    + qpos
-                )
-                qpos[:, -2:] = 0.04
-                self.env.agent.reset(qpos)
-                self.env.agent.robot.set_pose(sapien.Pose([-0.615, 0, 0]))
-            elif self.env.robot_uids == "xmate3_robotiq":
-                qpos = np.array(
-                    [0, np.pi / 6, 0, np.pi / 3, 0, np.pi / 2, -np.pi / 2, 0, 0]
-                )
-=======
         b = len(env_idx)
         self.table.set_pose(
             sapien.Pose(p=[-0.12, 0, -0.9196429], q=euler2quat(0, 0, np.pi / 2))
@@ -191,61 +128,11 @@
                     + qpos
                 )
             else:
->>>>>>> a8dff798
-                qpos = (
-                    self.env._episode_rng.normal(
-                        0, self.robot_init_qpos_noise, (b, len(qpos))
-                    )
-                    + qpos
-<<<<<<< HEAD
-                )
-                qpos[:, -2:] = 0
-                self.env.agent.reset(qpos)
-                self.env.agent.robot.set_pose(sapien.Pose([-0.562, 0, 0]))
-            elif self.env.robot_uids == "fetch":
-                qpos = np.array(
-                    [
-                        0,
-                        0,
-                        0,
-                        0.386,
-                        0,
-                        0,
-                        0,
-                        -np.pi / 4,
-                        0,
-                        np.pi / 4,
-                        0,
-                        np.pi / 3,
-                        0,
-                        0.015,
-                        0.015,
-                    ]
-                )
-                self.env.agent.reset(qpos)
-                self.env.agent.robot.set_pose(
-                    sapien.Pose([-1.05, 0, -self.table_height])
-                )
-
-                self.ground.set_collision_group_bit(
-                    group=2, bit_idx=FETCH_WHEELS_COLLISION_BIT, bit=1
-                )
-            elif self.env.robot_uids == ("panda", "panda"):
-                agent: MultiAgent = self.env.agent
-                qpos = np.array(
-                    [
-                        0.0,
-                        np.pi / 8,
-                        0,
-                        -np.pi * 5 / 8,
-                        0,
-                        np.pi * 3 / 4,
-                        np.pi / 4,
-                        0.04,
-                        0.04,
-                    ]
-                )
-=======
+                qpos = (
+                    self.env._episode_rng.normal(
+                        0, self.robot_init_qpos_noise, (b, len(qpos))
+                    )
+                    + qpos
                 )
             qpos[:, -2:] = 0
             self.env.agent.reset(qpos)
@@ -379,81 +266,11 @@
                     + qpos
                 )
             else:
->>>>>>> a8dff798
-                qpos = (
-                    self.env._episode_rng.normal(
-                        0, self.robot_init_qpos_noise, (b, len(qpos))
-                    )
-                    + qpos
-                )
-<<<<<<< HEAD
-                qpos[:, -2:] = 0.04
-                agent.agents[1].reset(qpos)
-                agent.agents[1].robot.set_pose(
-                    sapien.Pose([0, 0.75, 0], q=euler2quat(0, 0, -np.pi / 2))
-                )
-                agent.agents[0].reset(qpos)
-                agent.agents[0].robot.set_pose(
-                    sapien.Pose([0, -0.75, 0], q=euler2quat(0, 0, np.pi / 2))
-                )
-            elif self.env.robot_uids == ("panda_wristcam", "panda_wristcam"):
-                agent: MultiAgent = self.env.agent
-                qpos = np.array(
-                    [
-                        0.0,
-                        np.pi / 8,
-                        0,
-                        -np.pi * 5 / 8,
-                        0,
-                        np.pi * 3 / 4,
-                        np.pi / 4,
-                        0.04,
-                        0.04,
-                    ]
-                )
-                qpos = (
-                    self.env._episode_rng.normal(
-                        0, self.robot_init_qpos_noise, (b, len(qpos))
-                    )
-                    + qpos
-                )
-                qpos[:, -2:] = 0.04
-                agent.agents[1].reset(qpos)
-                agent.agents[1].robot.set_pose(
-                    sapien.Pose([0, 0.75, 0], q=euler2quat(0, 0, -np.pi / 2))
-                )
-                agent.agents[0].reset(qpos)
-                agent.agents[0].robot.set_pose(
-                    sapien.Pose([0, -0.75, 0], q=euler2quat(0, 0, np.pi / 2))
-                )
-            elif (
-                "dclaw" in self.env.robot_uids
-                or "allegro" in self.env.robot_uids
-                or "trifinger" in self.env.robot_uids
-            ):
-                # Need to specify the robot qpos for each sub-scenes using tensor api
-                pass
-            elif self.env.robot_uids == "panda_stick":
-                qpos = np.array(
-                    [
-                        0.0,
-                        np.pi / 8,
-                        0,
-                        -np.pi * 5 / 8,
-                        0,
-                        np.pi * 3 / 4,
-                        np.pi / 4,
-                    ]
-                )
-                qpos = (
-                    self.env._episode_rng.normal(
-                        0, self.robot_init_qpos_noise, (b, len(qpos))
-                    )
-                    + qpos
-                )
-                self.env.agent.reset(qpos)
-                self.env.agent.robot.set_pose(sapien.Pose([-0.615, 0, 0]))
-=======
-            self.env.agent.reset(qpos)
-            self.env.agent.robot.set_pose(sapien.Pose([-0.615, 0, 0]))
->>>>>>> a8dff798
+                qpos = (
+                    self.env._episode_rng.normal(
+                        0, self.robot_init_qpos_noise, (b, len(qpos))
+                    )
+                    + qpos
+                )
+            self.env.agent.reset(qpos)
+            self.env.agent.robot.set_pose(sapien.Pose([-0.615, 0, 0]))