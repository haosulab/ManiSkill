--- conflicted
+++ resolved
@@ -159,9 +159,6 @@
             infos["_final_observation"] = dones
             infos["_elapsed_steps"] = dones
             # NOTE (stao): Unlike gymnasium, the code here does not add masks for every key in the info object.
-<<<<<<< HEAD
-        return obs, rew, terminations, truncations, infos
-=======
         return (
             obs,
             rew,
@@ -169,7 +166,6 @@
             truncations,
             infos,
         )  # pyright: ignore[reportReturnType]
->>>>>>> 9a1855b2
 
     def close_extras(self, **kwargs):
         self._env.close()
