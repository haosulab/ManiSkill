# Table-Top 2 Finger Gripper Tasks

[asset-badge]: https://img.shields.io/badge/download%20asset-yes-blue.svg
[reward-badge]: https://img.shields.io/badge/dense%20reward-yes-green.svg

These are tasks situated on table and involve a two-finger gripper arm robot manipulating objects on the surface.

## PickCube-v1
![dense-reward][reward-badge]

:::{dropdown} Task Card
:icon: note
:color: primary

**Task Description:**
A simple task where the objective is to grasp a red cube and move it to a target goal position.

**Supported Robots: Panda, Fetch**

**Randomizations:**
- the cube's xy position is randomized on top of a table in the region [0.1, 0.1] x [-0.1, -0.1]. It is placed flat on the table
- the cube's z-axis rotation is randomized to a random angle
- the target goal position (marked by a green sphere) of the cube has its xy position randomized in the region [0.1, 0.1] x [-0.1, -0.1] and z randomized in [0, 0.3]

**Success Conditions:**
- the cube position is within `goal_thresh` (default 0.025m) euclidean distance of the goal position
- the robot is static (q velocity < 0.2)

**Goal Specification:**
- 3D goal position (also visualized in human renders)
:::

<video preload="auto" controls="True" width="100%">
<source src="https://github.com/haosulab/ManiSkill/raw/main/figures/environment_demos/PickCube-v1_rt.mp4" type="video/mp4">
</video>

## PlugCharger-v1

:::{dropdown} Task Card
:icon: note
:color: primary

**Task Description:**
The robot must pick up one of the misplaced shapes on the board/kit and insert it into the correct empty slot.

**Supported Robots: Panda with RealSense wrist camera**

**Randomizations:**
- The charger position is randomized on the XY plane on top of the table. The rotation is also randomized
- The receptacle position is randomized on the XY plane and the rotation is also randomized. Note that the human render camera has its pose
fixed relative to the receptacle.

**Success Conditions:**
- The charger is inserted into the receptacle
:::

<video preload="auto" controls="True" width="100%">
<source src="https://github.com/haosulab/ManiSkill/raw/main/figures/environment_demos/PlugCharger-v1_rt.mp4" type="video/mp4">
</video>

## StackCube-v1
![dense-reward][reward-badge]
:::{dropdown} Task Card
:icon: note
:color: primary

**Task Description:**
The goal is to pick up a red cube and stack it on top of a green cube and let go of the cube without it falling

**Supported Robots: Panda, Fetch, xArm**

**Randomizations:**
- both cubes have their z-axis rotation randomized
- both cubes have their xy positions on top of the table scene randomized. The positions are sampled such that the cubes do not collide with each other

**Success Conditions:**
- the red cube is on top of the green cube (to within half of the cube size)
- the red cube is static
- the red cube is not being grasped by the robot (robot must let go of the cube)
:::

<video preload="auto" controls="True" width="100%">
<source src="https://github.com/haosulab/ManiSkill/raw/main/figures/environment_demos/StackCube-v1_rt.mp4" type="video/mp4">
</video>

## PickSingleYCB-v1
![download-asset][asset-badge] ![dense-reward][reward-badge]

:::{dropdown} Task Card
:icon: note
:color: primary

**Task Description:**
Pick up a random object sampled from the [YCB dataset](https://www.ycbbenchmarks.com/) and move it to a random goal position

**Supported Robots: Panda, Fetch, xArm**

**Randomizations:**
- the object's xy position is randomized on top of a table in the region [0.1, 0.1] x [-0.1, -0.1]. It is placed flat on the table
- the object's z-axis rotation is randomized
- the object geometry is randomized by randomly sampling any YCB object. (during reconfiguration)

**Success Conditions:**
- the object position is within goal_thresh (default 0.025) euclidean distance of the goal position
- the robot is static (q velocity < 0.2)

**Goal Specification:**
- 3D goal position (also visualized in human renders)

**Additional Notes**
- On GPU simulation, in order to collect data from every possible object in the YCB database we recommend using at least 128 parallel environments or more, otherwise you will need to reconfigure in order to sample new objects.
:::


<video preload="auto" controls="True" width="100%">
<source src="https://github.com/haosulab/ManiSkill/raw/main/figures/environment_demos/PickSingleYCB-v1_rt.mp4" type="video/mp4">
</video>

## PegInsertionSide-v1
![dense-reward][reward-badge]

:::{dropdown} Task Card
:icon: note
:color: primary

**Task Description:**
Pick up a orange-white peg and insert the orange end into the box with a hole in it.

**Supported Robots: Panda, Fetch, xArm**

**Randomizations:**
- Peg half length is randomized between 0.085 and 0.125 meters. Box half length is the same value. (during reconfiguration)
- Peg radius/half-width is randomized between 0.015 and 0.025 meters. Box hole's radius is same value + 0.003m of clearance. (during reconfiguration)
- Peg is laid flat on table and has it's xy position and z-axis rotation randomized
- Box is laid flat on table and has it's xy position and z-axis rotation randomized

**Success Conditions:**
- The white end of the peg is within 0.015m of the center of the box (inserted mid way).

:::

<video preload="auto" controls="True" width="100%">
<source src="https://github.com/haosulab/ManiSkill/raw/main/figures/environment_demos/PegInsertionSide-v1_rt.mp4" type="video/mp4">
</video>

## LiftPegUpright-v1
:::{dropdown} Task Card
:icon: note
:color: primary

**Task Description:**
A simple task where the objective is to move a peg laying on the table to any upright position on the table

**Supported Robots: Panda, Fetch, xArm**

**Randomizations:**
- the peg's xy position is randomized on top of a table in the region [0.1, 0.1] x [-0.1, -0.1]. It is placed flat along it's length on the table

**Success Conditions:**
- the absolute value of the peg's z euler angle is within 0.08 of $\pi$/2 and the z position of the peg is within 0.005 of its half-length (0.12).
:::

<video preload="auto" controls="True" width="100%">
<source src="https://github.com/haosulab/ManiSkill/raw/main/figures/environment_demos/LiftPegUpright-v1_rt.mp4" type="video/mp4">
</video>

## PushCube-v1
![dense-reward][reward-badge]
:::{dropdown} Task Card
:icon: note
:color: primary

**Task Description:**
A simple task where the objective is to push and move a cube to a goal region in front of it

**Supported Robots: Panda, Fetch, xArm**

**Randomizations:**
- the cube's xy position is randomized on top of a table in the region [0.1, 0.1] x [-0.1, -0.1]. It is placed flat on the table
- the target goal region is marked by a red/white circular target. The position of the target is fixed to be the cube xy position + [0.1 + goal_radius, 0]

**Success Conditions:**
- the cube's xy position is within goal_radius (default 0.1) of the target's xy position by euclidean distance.
:::

<video preload="auto" controls="True" width="100%">
<source src="https://github.com/haosulab/ManiSkill/raw/main/figures/environment_demos/PushCube-v1_rt.mp4" type="video/mp4">
</video>

## PullCube-v1
:::{dropdown} Task Card
:icon: note
:color: primary

**Task Description:**
A simple task where the objective is to pull a cube onto a target.

**Supported Robots: Panda, Fetch, xArm**

**Randomizations:**
- the cube's xy position is randomized on top of a table in the region [0.1, 0.1] x [-0.1, -0.1].
- the target goal region is marked by a red and white target. The position of the target is fixed to be the cube's xy position - [0.1 + goal_radius, 0]

**Success Conditions:**
- the cube's xy position is within goal_radius (default 0.1) of the target's xy position by euclidean distance.
:::

<video preload="auto" controls="True" width="100%">
<source src="https://github.com/haosulab/ManiSkill/raw/main/figures/environment_demos/PullCube-v1_rt.mp4" type="video/mp4">
</video>

## AssemblingKits-v1
![download-asset][asset-badge]

:::{dropdown} Task Card
:icon: note
:color: primary

**Task Description:**
The robot must pick up one of the misplaced shapes on the board/kit and insert it into the correct empty slot.

**Supported Robots: Panda with RealSense wrist camera**

**Randomizations:**
- the kit geometry is randomized, with different already inserted shapes and different holes affording insertion of specific shapes. (during reconfiguration)
- the misplaced shape's geometry is sampled from one of 20 different shapes. (during reconfiguration)
- the misplaced shape is randomly spawned anywhere on top of the board with a random z-axis rotation

**Success Conditions:**
- the cube's xy position is within goal_radius (default 0.1) of the target's xy position by euclidean distance.
:::

<video preload="auto" controls="True" width="100%">
<source src="https://github.com/haosulab/ManiSkill/raw/main/figures/environment_demos/AssemblingKits-v1_rt.mp4" type="video/mp4">
</video>


## TwoRobotPickCube-v1
![dense-reward][reward-badge]


:::{dropdown} Task Card
:icon: note
:color: primary

**Task Description:**
One robot must push/give the cube on its side to the other side so the other robot can pick it up and bring it to a goal

**Supported Robots: (Panda, Panda)**

**Randomizations:**
- cube position is spawned on one side and randomized on the XY plane.

**Success Conditions:**
- the cube's xy position is within 0.025 meteres of the goal position by euclidean distance.
:::

<video preload="auto" controls="True" width="100%">
<source src="https://github.com/haosulab/ManiSkill/raw/main/figures/environment_demos/TwoRobotPickCube-v1_rt.mp4" type="video/mp4">
</video>


## TwoRobotStackCube-v1
![dense-reward][reward-badge]

:::{dropdown} Task Card
:icon: note
:color: primary

**Task Description:**
One robot must push/give the cube on its side to the other side so the other robot can stack another cube on top of it.

**Supported Robots: (Panda, Panda)**

**Randomizations:**
- two cubes are spawned on both sides of the table and have their positon randomized on the XY plane

**Success Conditions:**
- the blue cube is on top of the green cube and neither cube is being grasped by any robot
:::

<video preload="auto" controls="True" width="100%">
<source src="https://github.com/haosulab/ManiSkill/raw/main/figures/environment_demos/TwoRobotStackCube-v1_rt.mp4" type="video/mp4">
</video>

<<<<<<< HEAD

## PokeCube-v1
=======
## PullCubeWithHockeyStick-v1
>>>>>>> 967a9349
![dense-reward][reward-badge]

:::{dropdown} Task Card
:icon: note
:color: primary

**Task Description:**
<<<<<<< HEAD
A simple task where the objective is to poke a red cube with a peg and push it to a target goal position.

**Supported Robots: Panda, Fetch, xArm**

**Randomizations:**
- the peg's xy position is randomized on top of a table in the region [0.1, 0.1] x [-0.1, -0.1]. It is placed flat along it's length on the table
- the cube's x-coordinate is fixed to peg's x-coordinate + peg half-length (0.12) + 0.1 and y-coordinate is randomized in range [-0.1, 0.1]. It is placed flat on the table
- the cube's z-axis rotation is randomized in range [-$\pi$/ 6, $\pi$ / 6]
- the target goal region is marked by a red/white circular target. The position of the target is fixed to be the cube xy position + [0.05 + goal_radius, 0]

**Success Conditions:**
- the cube's xy position is within goal_radius (default 0.05) of the target's xy position by euclidean distance
- the face of peg's head is close to the cube's face and the orientation is aligned
- the peg's z position is within 0.005 of its half-width (0.25), that is close the table

:::

<video preload="auto" controls="True" width="100%">
<source src="https://github.com/haosulab/ManiSkill/raw/main/figures/environment_demos/PokeCube-v1_rt.mp4" type="video/mp4">
</video>
=======
A simple task where the robot needs to pick up a hockey stick and use it to pull the cube towards the pre-specified target.

**Supported Robots: (Panda)**

**Randomizations:**
- the cube's xy position is randomized on top of a table in the region [0.1, 0.1] x [-0.1, -0.1]. It is placed flat on the table
- the target goal region is marked by a red/white circular target. The position of the target is fixed to be the cube xy position + [0.1 + goal_radius, 0]
- the hockey stick's xy position is set relatively to the cube xy position such that they never overlap. The y position is cube y position - 0.16; the x position is cube's position + random(-0.16, -0.06)

**Success Conditions:**
- the cube's xy position is within goal_radius (default 0.1) of the target's xy position by euclidean distance.
- the robot is static (q velocity < 0.2)
:::

<video preload="auto" controls="True" width="100%">
<source src="https://github.com/haosulab/ManiSkill/raw/main/figures/environment_demos/PullCubeWithHockeyStick-v1.mp4" type="video/mp4">
</video>




>>>>>>> 967a9349
<|MERGE_RESOLUTION|>--- conflicted
+++ resolved
@@ -283,20 +283,14 @@
 <source src="https://github.com/haosulab/ManiSkill/raw/main/figures/environment_demos/TwoRobotStackCube-v1_rt.mp4" type="video/mp4">
 </video>
 
-<<<<<<< HEAD
-
 ## PokeCube-v1
-=======
-## PullCubeWithHockeyStick-v1
->>>>>>> 967a9349
-![dense-reward][reward-badge]
-
-:::{dropdown} Task Card
-:icon: note
-:color: primary
-
-**Task Description:**
-<<<<<<< HEAD
+![dense-reward][reward-badge]
+
+:::{dropdown} Task Card
+:icon: note
+:color: primary
+
+**Task Description:**
 A simple task where the objective is to poke a red cube with a peg and push it to a target goal position.
 
 **Supported Robots: Panda, Fetch, xArm**
@@ -317,7 +311,17 @@
 <video preload="auto" controls="True" width="100%">
 <source src="https://github.com/haosulab/ManiSkill/raw/main/figures/environment_demos/PokeCube-v1_rt.mp4" type="video/mp4">
 </video>
-=======
+
+
+
+## PullCubeWithHockeyStick-v1
+![dense-reward][reward-badge]
+
+:::{dropdown} Task Card
+:icon: note
+:color: primary
+
+**Task Description:**
 A simple task where the robot needs to pick up a hockey stick and use it to pull the cube towards the pre-specified target.
 
 **Supported Robots: (Panda)**
@@ -334,9 +338,4 @@
 
 <video preload="auto" controls="True" width="100%">
 <source src="https://github.com/haosulab/ManiSkill/raw/main/figures/environment_demos/PullCubeWithHockeyStick-v1.mp4" type="video/mp4">
-</video>
-
-
-
-
->>>>>>> 967a9349
+</video>